--- conflicted
+++ resolved
@@ -44,7 +44,6 @@
         // https://developer.android.com/guide/topics/graphics/vector-drawable-resources
         vectorDrawables.useSupportLibrary = true
 
-<<<<<<< HEAD
         splits {
             abi {
               enable true
@@ -54,7 +53,6 @@
             }
         }
 
-=======
         externalNativeBuild {
             cmake {
                 cFlags "-ffile-prefix-map=${rootDir}=."
@@ -63,9 +61,10 @@
         }
 
         // https://developer.android.com/ndk/downloads
->>>>>>> 4a4d5e31
         ndkVersion "25.2.9519653" // r25c
         ndk {
+            // Bugsnag, sqlite
+            // https://developer.android.com/ndk/guides/abis                                  
             abiFilters "armeabi-v7a", "x86", "arm64-v8a", "x86_64"
         }
     }
@@ -178,15 +177,12 @@
             minifyEnabled = true
             proguardFiles getDefaultProguardFile('proguard-android.txt'), 'proguard-rules.pro'
             signingConfig signingConfigs.release
-<<<<<<< HEAD
             zipAlignEnabled true
-=======
             buildConfigField "String", "TX_URI", "\"\""
             buildConfigField "String", "GPA_URI", "\"\""
             buildConfigField "String", "INFO_URI", "\"\""
             buildConfigField "String", "BUGSNAG_URI", "\"\""
             buildConfigField "String", "DEV_DOMAIN", "\"\""
->>>>>>> 4a4d5e31
         }
         debug {
             applicationIdSuffix '.debug'
@@ -214,7 +210,7 @@
             buildConfigField "boolean", "FDROID_RELEASE", "false"
             buildConfigField "boolean", "AMAZON_RELEASE", "false"
             buildConfigField "String", "PRO_FEATURES_URI", "\"https://email.faircode.eu/donate/\""
-            buildConfigField "String", "CHANGELOG", "\"https://github.com/niks255/FairEmail/releases/\""
+            buildConfigField "String", "CHANGELOG", "\"https://github.com/M66B/FairEmail/releases/\""
             buildConfigField "String", "GITHUB_LATEST_API", "\"https://api.github.com/repos/niks255/FairEmail/releases/latest\""
             buildConfigField "String", "GITHUB_LATEST_URI", "\"https://github.com/niks255/FairEmail/releases\""
             buildConfigField "String", "BITBUCKET_DOWNLOADS_API", "\"https://api.bitbucket.org/2.0/repositories/M66B/fairemail-test/downloads\""
