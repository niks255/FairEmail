--- conflicted
+++ resolved
@@ -65,13 +65,8 @@
         // https://developer.android.com/guide/practices/page-sizes
         ndkVersion "27.2.12479018" // r27c
         ndk {
-<<<<<<< HEAD
-            // Bugsnag, sqlite
-            // https://developer.android.com/ndk/guides/abis                                  
-=======
             // sqlite
             // https://developer.android.com/ndk/guides/abis
->>>>>>> fd9cbfbb
             abiFilters "armeabi-v7a", "x86", "arm64-v8a", "x86_64"
         }
     }
