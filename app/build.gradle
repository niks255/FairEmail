--- conflicted
+++ resolved
@@ -144,13 +144,8 @@
             buildConfigField "boolean", "AMAZON_RELEASE", "false"
             buildConfigField "String", "PRO_FEATURES_URI", "\"https://email.faircode.eu/donate/\""
             buildConfigField "String", "CHANGELOG", "\"https://github.com/M66B/FairEmail/releases/\""
-<<<<<<< HEAD
             buildConfigField "String", "GITHUB_LATEST_API", "\"https://api.github.com/repos/niks255/fairemail/releases/latest\""
             buildConfigField "String", "GITHUB_LATEST_URI", "\"https://github.com/niks255/FairEmail/releases\""
-=======
-            buildConfigField "String", "GITHUB_LATEST_API", "\"https://api.github.com/repos/M66B/FairEmail/releases/latest\""
-            buildConfigField "String", "GITHUB_LATEST_URI", "\"https://github.com/M66B/FairEmail/releases\""
->>>>>>> 0ec575ee
             buildConfigField "String", "GRAVATAR_URI", "\"https://www.gravatar.com/avatar/\""
         }
         fdroid {
