package eu.faircode.email;

/*
    This file is part of FairEmail.

    FairEmail is free software: you can redistribute it and/or modify
    it under the terms of the GNU General Public License as published by
    the Free Software Foundation, either version 3 of the License, or
    (at your option) any later version.

    FairEmail is distributed in the hope that it will be useful,
    but WITHOUT ANY WARRANTY; without even the implied warranty of
    MERCHANTABILITY or FITNESS FOR A PARTICULAR PURPOSE.  See the
    GNU General Public License for more details.

    You should have received a copy of the GNU General Public License
    along with FairEmail.  If not, see <http://www.gnu.org/licenses/>.

    Copyright 2018-2025 by Marcel Bokhorst (M66B)
*/

import android.annotation.SuppressLint;
import android.content.BroadcastReceiver;
import android.content.Context;
import android.content.Intent;
import android.content.IntentFilter;
import android.content.SharedPreferences;
import android.net.Uri;
import android.os.Bundle;
import android.os.Handler;
import android.provider.Settings;
import android.text.TextUtils;
import android.util.Base64;

import androidx.annotation.NonNull;
import androidx.annotation.Nullable;
import androidx.fragment.app.FragmentManager;
import androidx.fragment.app.FragmentTransaction;
import androidx.lifecycle.Lifecycle;
import androidx.lifecycle.LifecycleObserver;
import androidx.lifecycle.LifecycleOwner;
import androidx.lifecycle.OnLifecycleEvent;
import androidx.localbroadcastmanager.content.LocalBroadcastManager;
import androidx.preference.PreferenceManager;
/*
import com.android.billingclient.api.AcknowledgePurchaseParams;
import com.android.billingclient.api.AcknowledgePurchaseResponseListener;
import com.android.billingclient.api.BillingClient;
import com.android.billingclient.api.BillingClientStateListener;
import com.android.billingclient.api.BillingFlowParams;
import com.android.billingclient.api.BillingResult;
import com.android.billingclient.api.ConsumeParams;
import com.android.billingclient.api.ConsumeResponseListener;
import com.android.billingclient.api.Purchase;
import com.android.billingclient.api.PurchasesResponseListener;
import com.android.billingclient.api.PurchasesUpdatedListener;
import com.android.billingclient.api.SkuDetails;
import com.android.billingclient.api.SkuDetailsParams;
import com.android.billingclient.api.SkuDetailsResponseListener;
*/
import java.security.KeyFactory;
import java.security.NoSuchAlgorithmException;
import java.security.PublicKey;
import java.security.Signature;
import java.security.spec.X509EncodedKeySpec;
import java.util.ArrayList;
import java.util.Arrays;
import java.util.Date;
import java.util.List;

public class ActivityBilling extends ActivityBase implements
        /* BillingClientStateListener, SkuDetailsResponseListener, PurchasesResponseListener, PurchasesUpdatedListener, */
        FragmentManager.OnBackStackChangedListener {
    private boolean standalone = false;
    private int backoff = 4; // seconds
    //private BillingClient billingClient = null;
    private List<IBillingListener> listeners = new ArrayList<>();

    static final String ACTION_PURCHASE = BuildConfig.APPLICATION_ID + ".ACTION_PURCHASE";
    static final String ACTION_PURCHASE_CONSUME = BuildConfig.APPLICATION_ID + ".ACTION_PURCHASE_CONSUME";
    static final String ACTION_PURCHASE_ERROR = BuildConfig.APPLICATION_ID + ".ACTION_PURCHASE_ERROR";

    private static final String SKU_TEST = "android.test.purchased";
    private static final long MAX_SKU_CACHE_DURATION = 24 * 3600 * 1000L; // milliseconds
    private static final long MAX_SKU_NOACK_DURATION = 24 * 3600 * 1000L; // milliseconds

    @Override
    @SuppressLint("MissingSuperCall")
    protected void onCreate(Bundle savedInstanceState) {
        onCreate(savedInstanceState, true);
    }

    protected void onCreate(Bundle savedInstanceState, boolean standalone) {
        super.onCreate(savedInstanceState);

        this.standalone = standalone;

        if (standalone) {
            setContentView(R.layout.activity_billing);

            int count = getSupportFragmentManager().getBackStackEntryCount();
            if (count == 0) {
                FragmentTransaction fragmentTransaction = getSupportFragmentManager().beginTransaction();
                fragmentTransaction.replace(R.id.content_frame, new FragmentPro()).addToBackStack("pro");
                fragmentTransaction.commit();
            }

            getSupportActionBar().setDisplayHomeAsUpEnabled(true);

            getSupportFragmentManager().addOnBackStackChangedListener(this);
        }

        if (Helper.isPlayStoreInstall() || isTesting(this))
            try {
                Log.i("IAB start");
/*
                billingClient = BillingClient.newBuilder(getApplicationContext())
                        .enablePendingPurchases()
                        .setListener(this)
                        .build();
                billingClient.startConnection(this);
                getLifecycle().addObserver(new LifecycleObserver() {
                    @OnLifecycleEvent(Lifecycle.Event.ON_DESTROY)
                    public void onDestroyed() {
                        getLifecycle().removeObserver(this);
                        if (billingClient != null)
                            try {
                                Log.i("IAB end");
                                billingClient.endConnection();
                                billingClient = null;
                            } catch (Throwable ex) {
                                Log.e(ex);
                            }
                    }
                });
*/
            } catch (Throwable ex) {
                Log.e(ex);
                /*
                    Exception java.lang.RuntimeException:
                      at android.app.ActivityThread.performLaunchActivity (ActivityThread.java:4171)
                      at android.app.ActivityThread.handleLaunchActivity (ActivityThread.java:4317)
                      at android.app.servertransaction.LaunchActivityItem.execute (LaunchActivityItem.java:101)
                      at android.app.servertransaction.TransactionExecutor.executeCallbacks (TransactionExecutor.java:135)
                      at android.app.servertransaction.TransactionExecutor.execute (TransactionExecutor.java:95)
                      at android.app.ActivityThread$H.handleMessage (ActivityThread.java:2576)
                      at android.os.Handler.dispatchMessage (Handler.java:106)
                      at android.os.Looper.loopOnce (Looper.java:226)
                      at android.os.Looper.loop (Looper.java:313)
                      at android.app.ActivityThread.main (ActivityThread.java:8772)
                      at java.lang.reflect.Method.invoke (Method.java)
                      at com.android.internal.os.RuntimeInit$MethodAndArgsCaller.run (RuntimeInit.java:571)
                      at com.android.internal.os.ZygoteInit.main (ZygoteInit.java:1067)
                    Caused by java.lang.IllegalStateException: Too many bind requests(999+) for service Intent { act=com.android.vending.billing.InAppBillingService.BIND pkg=com.android.vending cmp=com.android.vending/com.google.android.finsky.billing.iab.InAppBillingService (has extras) }
                      at android.app.ContextImpl.bindServiceCommon (ContextImpl.java:2115)
                      at android.app.ContextImpl.bindService (ContextImpl.java:2024)
                      at android.content.ContextWrapper.bindService (ContextWrapper.java:870)
                      at com.android.billingclient.api.BillingClientImpl.startConnection (com.android.billingclient:billing@@4.1.0:52)
                      at eu.faircode.email.ActivityBilling.onCreate (ActivityBilling.java:116)
                      at eu.faircode.email.ActivityView.onCreate (ActivityView.java:192)
                      at android.app.Activity.performCreate (Activity.java:8565)
                      at android.app.Activity.performCreate (Activity.java:8544)
                      at android.app.Instrumentation.callActivityOnCreate (Instrumentation.java:1384)
                      at android.app.ActivityThread.performLaunchActivity (ActivityThread.java:4152)
                 */
            }
    }

    @Override
    public void onBackStackChanged() {
        if (getSupportFragmentManager().getBackStackEntryCount() == 0)
            finish();
    }

    @Override
    protected void onResume() {
        super.onResume();

        if (standalone) {
            LocalBroadcastManager lbm = LocalBroadcastManager.getInstance(this);
            IntentFilter iff = new IntentFilter();
            iff.addAction(ACTION_PURCHASE);
            iff.addAction(ACTION_PURCHASE_CONSUME);
            iff.addAction(ACTION_PURCHASE_ERROR);
            lbm.registerReceiver(receiver, iff);
        }

        //if (billingClient != null && billingClient.isReady())
        //    queryPurchases();
    }

    @Override
    protected void onPause() {
        super.onPause();

        if (standalone) {
            LocalBroadcastManager lbm = LocalBroadcastManager.getInstance(this);
            lbm.unregisterReceiver(receiver);
        }
    }

    @NonNull
    static String getSkuPro(Context context) {
        if (isTesting(context))
            return SKU_TEST;
        else
            return BuildConfig.APPLICATION_ID + ".pro";
    }

    static boolean isTesting(Context context) {
        if (context == null)
            return false;
        SharedPreferences prefs = PreferenceManager.getDefaultSharedPreferences(context);
        return (BuildConfig.DEBUG && BuildConfig.TEST_RELEASE &&
                prefs.getBoolean("test_iab", false));
    }

    static String getChallenge(Context context) throws NoSuchAlgorithmException {
        String android_id = Settings.Secure.getString(context.getContentResolver(), Settings.Secure.ANDROID_ID);
        if (android_id == null) {
            Log.e("Android ID empty");
            android_id = Long.toHexString(System.currentTimeMillis() / (24 * 3600 * 1000L));
        }
        return Helper.sha256(android_id);
    }

    private static String getResponse(Context context) throws NoSuchAlgorithmException {
        return Helper.sha256(BuildConfig.APPLICATION_ID.replace(".debug", "") + getChallenge(context));
    }

    static boolean activatePro(Context context, Uri data) throws NoSuchAlgorithmException {
        String response = data.getQueryParameter("response");
        return activatePro(context, response);
    }

    static boolean activatePro(Context context, String response) throws NoSuchAlgorithmException {
        String challenge = getChallenge(context);
        Log.i("IAB challenge=" + challenge);
        Log.i("IAB response=" + response);
        String expected = getResponse(context);
        if (expected.equals(response)) {
            Log.i("IAB response valid");

            SharedPreferences prefs = PreferenceManager.getDefaultSharedPreferences(context);
            prefs.edit()
                    .putBoolean("pro", true)
                    .putBoolean("play_store", false)
                    .apply();

            WidgetUnified.updateData(context);
            return true;
        } else {
            Log.i("IAB response invalid");
            return false;
        }
    }

    static boolean isPro(Context context) {
//      if (BuildConfig.DEBUG && false)
            return true;
<<<<<<< HEAD
/*      return PreferenceManager.getDefaultSharedPreferences(context)
                .getBoolean("pro", false); */
=======
        if (context == null)
            return false;
        return PreferenceManager.getDefaultSharedPreferences(context)
                .getBoolean("pro", false);
>>>>>>> bf3412f5
    }

    private BroadcastReceiver receiver = new BroadcastReceiver() {
        @Override
        public void onReceive(Context context, Intent intent) {
            if (getLifecycle().getCurrentState().isAtLeast(Lifecycle.State.STARTED)) {
                if (ACTION_PURCHASE.equals(intent.getAction()))
                    onPurchase(intent);
                else if (ACTION_PURCHASE_CONSUME.equals(intent.getAction()))
                    ;//onPurchaseConsume(intent);
                else if (ACTION_PURCHASE_ERROR.equals(intent.getAction()))
                    ;//onPurchaseError(intent);
            }
        }
    };

    private void onPurchase(Intent intent) {
        if (Helper.isPlayStoreInstall() || isTesting(this)) {
            String skuPro = getSkuPro(this);
            Log.i("IAB purchase SKU=" + skuPro);
/*
            SkuDetailsParams.Builder builder = SkuDetailsParams.newBuilder();
            builder.setSkusList(Arrays.asList(skuPro));
            builder.setType(BillingClient.SkuType.INAPP);
            billingClient.querySkuDetailsAsync(builder.build(),
                    new SkuDetailsResponseListener() {
                        @Override
                        public void onSkuDetailsResponse(@NonNull BillingResult r, List<SkuDetails> skuDetailsList) {
                            if (r.getResponseCode() == BillingClient.BillingResponseCode.OK) {
                                if (skuDetailsList.size() == 0)
                                    reportError(null, "Unknown SKU=" + skuPro);
                                else {
                                    SkuDetails skuDetails = skuDetailsList.get(0);
                                    Log.i("IAB purchase details=" + skuDetails);

                                    BillingFlowParams.Builder flowParams = BillingFlowParams.newBuilder();
                                    flowParams.setSkuDetails(skuDetails);

                                    BillingResult result = billingClient.launchBillingFlow(ActivityBilling.this, flowParams.build());
                                    if (result.getResponseCode() != BillingClient.BillingResponseCode.OK)
                                        reportError(result, "IAB launch billing flow");
                                }
                            } else
                                reportError(r, "IAB query SKUs");
                        }
                    });
*/
        } else
            try {
                Uri uri = Uri.parse(BuildConfig.PRO_FEATURES_URI +
                        "?challenge=" + getChallenge(this) +
                        "&version=" + BuildConfig.VERSION_CODE);
                Helper.view(this, uri, true);
            } catch (NoSuchAlgorithmException ex) {
                Log.unexpectedError(getSupportFragmentManager(), ex);
            }
    }

    /*
        private void onPurchaseConsume(Intent intent) {
            billingClient.queryPurchasesAsync(BillingClient.SkuType.INAPP, new PurchasesResponseListener() {
                @Override
                public void onQueryPurchasesResponse(@NonNull BillingResult result, @NonNull List<Purchase> list) {
                    if (result.getResponseCode() == BillingClient.BillingResponseCode.OK) {
                        for (Purchase purchase : list)
                            consumePurchase(purchase);
                    } else
                        reportError(result, "IAB onPurchaseConsume");
                }
            });
        }

        private void onPurchaseError(Intent intent) {
            String message = intent.getStringExtra("message");
            boolean play = Helper.hasPlayStore(this);
            Uri uri = Helper.getSupportUri(this, "Purchase:error");
            if (!TextUtils.isEmpty(message))
                uri = uri
                        .buildUpon()
                        .appendQueryParameter("message", "IAB: " + message + " Play: " + play)
                        .build();
            Helper.view(this, uri, true);
        }

        @Override
        public void onBillingSetupFinished(BillingResult result) {
            if (result.getResponseCode() == BillingClient.BillingResponseCode.OK) {
                EntityLog.log(this, "IAB connected");
                for (IBillingListener listener : listeners)
                    listener.onConnected();

                backoff = 4;
                queryPurchases();
            } else
                reportError(result, "IAB connected");
        }

        @Override
        public void onBillingServiceDisconnected() {
            EntityLog.log(this, "IAB disconnected");
            for (IBillingListener listener : listeners)
                listener.onDisconnected();

            backoff *= 2;
            retry(backoff);
        }

        private void retry(int backoff) {
            Log.i("IAB connect retry in " + backoff + " s");

            getMainHandler().postDelayed(new RunnableEx("IAB retry") {
                @Override
                public void delegate() {
                    try {
                        if (!getLifecycle().getCurrentState().isAtLeast(Lifecycle.State.STARTED))
                            return;
                        boolean ready = billingClient.isReady();
                        Log.i("IAB ready=" + ready);
                        if (!ready)
                            billingClient.startConnection(ActivityBilling.this);
                    } catch (Throwable ex) {
                        Log.e(ex);
                    }
                }
            }, backoff * 1000L);
        }

        @Override
        public void onPurchasesUpdated(BillingResult result, @Nullable List<Purchase> purchases) {
            Log.i("IAB purchases updated");
            if (result.getResponseCode() == BillingClient.BillingResponseCode.OK)
                checkPurchases(purchases);
            else
                reportError(result, "IAB purchases updated");
        }

        private void queryPurchases() {
            billingClient.queryPurchasesAsync(BillingClient.SkuType.INAPP, this);
        }

        @Override
        public void onQueryPurchasesResponse(@NonNull BillingResult result, @NonNull List<Purchase> list) {
            if (result.getResponseCode() == BillingClient.BillingResponseCode.OK)
                checkPurchases(list);
            else
                reportError(result, "IAB query purchases");
        }
    */
    interface IBillingListener {
        void onConnected();

        void onDisconnected();

        void onSkuDetails(String sku, String price);

        void onPurchasePending(String sku);

        void onPurchased(String sku, boolean purchased);

        void onError(String message);
    }

    void addBillingListener(final IBillingListener listener, LifecycleOwner owner) {
        Log.i("IAB adding billing listener=" + listener);
        listeners.add(listener);

        //if (billingClient != null)
        //    if (billingClient.isReady()) {
        //        listener.onConnected();
        //        queryPurchases();
        //    } else
        //        listener.onDisconnected();

        owner.getLifecycle().addObserver(new LifecycleObserver() {
            @OnLifecycleEvent(Lifecycle.Event.ON_DESTROY)
            public void onDestroyed() {
                Log.i("IAB removing billing listener=" + listener);
                listeners.remove(listener);
            }
        });
    }
/*
    private void checkPurchases(List<Purchase> purchases) {
        Log.i("IAB purchases=" + (purchases == null ? null : purchases.size()));

        List<String> query = new ArrayList<>();
        query.add(getSkuPro(this));

        if (purchases != null) {
            SharedPreferences prefs = PreferenceManager.getDefaultSharedPreferences(this);
            SharedPreferences.Editor editor = prefs.edit();
            if (prefs.getBoolean("play_store", true)) {
                long cached = prefs.getLong(getSkuPro(this) + ".cached", 0);
                if (cached + MAX_SKU_CACHE_DURATION < new Date().getTime()) {
                    Log.i("IAB cache expired=" + new Date(cached));
                    editor.remove("pro");
                } else
                    Log.i("IAB caching until=" + new Date(cached + MAX_SKU_CACHE_DURATION));
            }

            for (Purchase purchase : purchases)
                for (String sku : purchase.getSkus())
                    try {
                        query.remove(sku);

                        long time = purchase.getPurchaseTime();
                        Log.i("IAB SKU=" + sku +
                                " purchased=" + isPurchased(purchase) +
                                " valid=" + isPurchaseValid(purchase) +
                                " time=" + new Date(time));
                        Log.i("IAB json=" + purchase.getOriginalJson());

                        for (IBillingListener listener : listeners)
                            if (isPurchaseValid(purchase))
                                listener.onPurchased(sku, true);
                            else
                                listener.onPurchasePending(sku);

                        if (isPurchased(purchase)) {
                            byte[] decodedKey = Base64.decode(getString(R.string.public_key), Base64.DEFAULT);
                            KeyFactory keyFactory = KeyFactory.getInstance("RSA");
                            PublicKey publicKey = keyFactory.generatePublic(new X509EncodedKeySpec(decodedKey));
                            Signature sig = Signature.getInstance("SHA1withRSA");
                            sig.initVerify(publicKey);
                            sig.update(purchase.getOriginalJson().getBytes());
                            if (SKU_TEST.equals(sku) ||
                                    sig.verify(Base64.decode(purchase.getSignature(), Base64.DEFAULT))) {
                                Log.i("IAB valid signature");
                                if (getSkuPro(this).equals(sku)) {
                                    if (isPurchaseValid(purchase)) {
                                        editor.putBoolean("pro", true);
                                        editor.putLong(sku + ".cached", new Date().getTime());
                                        editor.putString("iab_json", purchase.getOriginalJson());
                                        editor.putString("iab_signature", purchase.getSignature());
                                    }

                                    if (!purchase.isAcknowledged())
                                        acknowledgePurchase(purchase, 0);
                                }
                            } else {
                                Log.w("IAB invalid signature");
                                editor.putBoolean("pro", false);
                                reportError(null, "Invalid purchase");
                            }
                        }
                    } catch (Throwable ex) {
                        reportError(null, Log.formatThrowable(ex, false));
                    }

            editor.apply();

            WidgetUnified.updateData(this);
        }

        if (query.size() > 0)
            querySkus(query);
    }

    private void querySkus(List<String> query) {
        Log.i("IAB query SKUs");
        SkuDetailsParams.Builder builder = SkuDetailsParams.newBuilder();
        builder.setSkusList(query);
        builder.setType(BillingClient.SkuType.INAPP);
        billingClient.querySkuDetailsAsync(builder.build(), this);
    }

    @Override
    public void onSkuDetailsResponse(@NonNull BillingResult result, List<SkuDetails> skuDetailsList) {
        if (result.getResponseCode() == BillingClient.BillingResponseCode.OK) {
            for (SkuDetails skuDetail : skuDetailsList) {
                Log.i("IAB SKU detail=" + skuDetail);
                for (IBillingListener listener : listeners)
                    listener.onSkuDetails(skuDetail.getSku(), skuDetail.getPrice());
            }
        } else
            reportError(result, "IAB query SKUs");
    }

    private void consumePurchase(final Purchase purchase) {
        for (String sku : purchase.getSkus()) {
            Log.i("IAB consuming SKU=" + sku);
            ConsumeParams params = ConsumeParams.newBuilder()
                    .setPurchaseToken(purchase.getPurchaseToken())
                    .build();
            billingClient.consumeAsync(params, new ConsumeResponseListener() {
                @Override
                public void onConsumeResponse(@NonNull BillingResult result, @NonNull String purchaseToken) {
                    if (result.getResponseCode() == BillingClient.BillingResponseCode.OK) {
                        for (IBillingListener listener : listeners)
                            listener.onPurchased(sku, false);
                    } else
                        reportError(result, "IAB consuming SKU=" + sku);
                }
            });
        }
    }

    private void acknowledgePurchase(final Purchase purchase, int retry) {
        for (String sku : purchase.getSkus()) {
            Log.i("IAB acknowledging purchase SKU=" + sku);
            AcknowledgePurchaseParams params =
                    AcknowledgePurchaseParams.newBuilder()
                            .setPurchaseToken(purchase.getPurchaseToken())
                            .build();
            billingClient.acknowledgePurchase(params, new AcknowledgePurchaseResponseListener() {
                @Override
                public void onAcknowledgePurchaseResponse(@NonNull BillingResult result) {
                    if (result.getResponseCode() == BillingClient.BillingResponseCode.OK) {
                        SharedPreferences prefs = PreferenceManager.getDefaultSharedPreferences(ActivityBilling.this);
                        SharedPreferences.Editor editor = prefs.edit();
                        editor.putBoolean("pro", true);
                        editor.putLong(sku + ".cached", new Date().getTime());
                        editor.apply();

                        for (IBillingListener listener : listeners)
                            listener.onPurchased(sku, true);

                        WidgetUnified.updateData(ActivityBilling.this);
                    } else {
                        if (retry < 3) {
                            new Handler().postDelayed(new RunnableEx("IAB ack retry") {
                                @Override
                                public void delegate() {
                                    acknowledgePurchase(purchase, retry + 1);
                                }
                            }, (retry + 1) * 10 * 1000L);
                        } else
                            reportError(result, "IAB acknowledged SKU=" + sku);
                    }
                }
            });
        }
    }

    private boolean isPurchased(Purchase purchase) {
        return (purchase.getPurchaseState() == Purchase.PurchaseState.PURCHASED);
    }

    private boolean isPurchaseValid(Purchase purchase) {
        return (isPurchased(purchase) &&
                (purchase.isAcknowledged() ||
                        purchase.getSkus().contains(SKU_TEST) ||
                        purchase.getPurchaseTime() + MAX_SKU_NOACK_DURATION > new Date().getTime()));
    }

    private void reportError(BillingResult result, String stage) {
        String message;
        if (result == null)
            message = stage;
        else {
            message = getBillingResponseText(result);

            if (result.getResponseCode() == BillingClient.BillingResponseCode.BILLING_UNAVAILABLE)
                message += " Is the Play Store app logged into the account used to install the app?";

            String debug = result.getDebugMessage();
            if (!TextUtils.isEmpty(debug))
                message += " " + debug;

            message += " " + stage;
        }

        EntityLog.log(this, message);

        if (result != null) {
            // https://developer.android.com/reference/com/android/billingclient/api/BillingClient.BillingResponse#service_disconnected
            if (result.getResponseCode() == BillingClient.BillingResponseCode.SERVICE_DISCONNECTED)
                retry(60);

            if (result.getResponseCode() == BillingClient.BillingResponseCode.USER_CANCELED)
                return;
        }

        for (IBillingListener listener : listeners)
            listener.onError(message);
    }

    private static String getBillingResponseText(BillingResult result) {
        switch (result.getResponseCode()) {
            case BillingClient.BillingResponseCode.BILLING_UNAVAILABLE:
                // Billing API version is not supported for the type requested
                return "BILLING_UNAVAILABLE";

            case BillingClient.BillingResponseCode.DEVELOPER_ERROR:
                // Invalid arguments provided to the API.
                return "DEVELOPER_ERROR";

            case BillingClient.BillingResponseCode.ERROR:
                // Fatal error during the API action
                return "ERROR";

            case BillingClient.BillingResponseCode.FEATURE_NOT_SUPPORTED:
                // Requested feature is not supported by Play Store on the current device.
                return "FEATURE_NOT_SUPPORTED";

            case BillingClient.BillingResponseCode.ITEM_ALREADY_OWNED:
                // Failure to purchase since item is already owned
                return "ITEM_ALREADY_OWNED";

            case BillingClient.BillingResponseCode.ITEM_NOT_OWNED:
                // Failure to consume since item is not owned
                return "ITEM_NOT_OWNED";

            case BillingClient.BillingResponseCode.ITEM_UNAVAILABLE:
                // Requested product is not available for purchase
                return "ITEM_UNAVAILABLE";

            case BillingClient.BillingResponseCode.OK:
                // Success
                return "OK";

            case BillingClient.BillingResponseCode.SERVICE_DISCONNECTED:
                // Play Store service is not connected now - potentially transient state.
                return "SERVICE_DISCONNECTED";

            case BillingClient.BillingResponseCode.SERVICE_UNAVAILABLE:
                // Network connection is down
                return "SERVICE_UNAVAILABLE";

            case BillingClient.BillingResponseCode.SERVICE_TIMEOUT:
                // The request has reached the maximum timeout before Google Play responds.
                return "SERVICE_TIMEOUT";

            case BillingClient.BillingResponseCode.USER_CANCELED:
                // User pressed back or canceled a dialog
                return "USER_CANCELED";

            case BillingClient.BillingResponseCode.NETWORK_ERROR:
                // A network error occurred during the operation
                return "NETWORK_ERROR";

            default:
                return Integer.toString(result.getResponseCode());
        }
    }
 */
}<|MERGE_RESOLUTION|>--- conflicted
+++ resolved
@@ -255,18 +255,13 @@
         }
     }
 
-    static boolean isPro(Context context) {
-//      if (BuildConfig.DEBUG && false)
+    static boolean isPro(Context context) { return true;
+/*      if (BuildConfig.DEBUG && false)
             return true;
-<<<<<<< HEAD
-/*      return PreferenceManager.getDefaultSharedPreferences(context)
-                .getBoolean("pro", false); */
-=======
         if (context == null)
             return false;
         return PreferenceManager.getDefaultSharedPreferences(context)
-                .getBoolean("pro", false);
->>>>>>> bf3412f5
+                .getBoolean("pro", false); */
     }
 
     private BroadcastReceiver receiver = new BroadcastReceiver() {
