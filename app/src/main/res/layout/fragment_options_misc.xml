<?xml version="1.0" encoding="utf-8"?>
<eu.faircode.email.ScrollViewEx xmlns:android="http://schemas.android.com/apk/res/android"
    xmlns:app="http://schemas.android.com/apk/res-auto"
    xmlns:tools="http://schemas.android.com/tools"
    android:id="@+id/scroll"
    android:layout_width="match_parent"
    android:layout_height="match_parent"
    android:paddingStart="6dp"
    android:paddingTop="12dp"
    android:paddingEnd="6dp"
    android:paddingBottom="0dp"
    android:scrollbarStyle="outsideOverlay"
    tools:context=".ActivitySetup">

    <androidx.constraintlayout.widget.ConstraintLayout
        android:layout_width="match_parent"
        android:layout_height="wrap_content"
        android:paddingBottom="24dp">

        <TextView
            android:id="@+id/tvDefault"
            android:layout_width="0dp"
            android:layout_height="wrap_content"
            android:layout_marginStart="3dp"
            android:gravity="center_vertical"
            android:minHeight="36dp"
            android:text="@string/title_advanced_default"
            android:textAppearance="@style/TextAppearance.AppCompat.Small"
            android:textColor="?android:attr/textColorPrimary"
            android:textStyle="italic"
            app:layout_constraintEnd_toStartOf="@+id/ibHelp"
            app:layout_constraintStart_toStartOf="parent"
            app:layout_constraintTop_toTopOf="parent" />

        <ImageButton
            android:id="@+id/ibHelp"
            android:layout_width="36dp"
            android:layout_height="36dp"
            android:layout_marginEnd="3dp"
            android:background="?android:attr/selectableItemBackgroundBorderless"
            android:padding="6dp"
            android:scaleType="fitCenter"
            app:layout_constraintBottom_toBottomOf="@+id/tvDefault"
            app:layout_constraintEnd_toEndOf="parent"
            app:layout_constraintTop_toTopOf="@+id/tvDefault"
            app:srcCompat="@drawable/twotone_help_24" />

        <androidx.cardview.widget.CardView
            android:id="@+id/cardGeneral"
            android:layout_width="match_parent"
            android:layout_height="wrap_content"
            android:layout_marginHorizontal="3dp"
            android:layout_marginTop="12dp"
            app:cardBackgroundColor="?attr/colorCardBackground"
            app:cardCornerRadius="6dp"
            app:cardElevation="0dp"
            app:layout_constraintEnd_toEndOf="parent"
            app:layout_constraintStart_toStartOf="parent"
            app:layout_constraintTop_toBottomOf="@id/tvDefault">

            <androidx.constraintlayout.widget.ConstraintLayout
                android:layout_width="match_parent"
                android:layout_height="wrap_content"
                android:paddingHorizontal="6dp"
                android:paddingVertical="12dp">

                <TextView
                    android:id="@+id/tvCaptionGeneral"
                    android:layout_width="0dp"
                    android:layout_height="wrap_content"
                    android:gravity="center"
                    android:text="@string/title_advanced_caption_general"
                    android:textAppearance="@style/TextAppearance.AppCompat.Large"
                    app:layout_constraintEnd_toEndOf="parent"
                    app:layout_constraintStart_toStartOf="parent"
                    app:layout_constraintTop_toTopOf="parent" />

                <androidx.appcompat.widget.SwitchCompat
                    android:id="@+id/swPowerMenu"
                    android:layout_width="0dp"
                    android:layout_height="wrap_content"
                    android:layout_marginTop="12dp"
                    android:text="@string/title_advanced_power_menu"
                    app:layout_constraintEnd_toEndOf="parent"
                    app:layout_constraintStart_toStartOf="parent"
                    app:layout_constraintTop_toBottomOf="@id/tvCaptionGeneral"
                    app:switchPadding="12dp" />

                <androidx.appcompat.widget.SwitchCompat
                    android:id="@+id/swExternalSearch"
                    android:layout_width="0dp"
                    android:layout_height="wrap_content"
                    android:layout_marginTop="12dp"
                    android:text="@string/title_advanced_external_search"
                    app:layout_constraintEnd_toEndOf="parent"
                    app:layout_constraintStart_toStartOf="parent"
                    app:layout_constraintTop_toBottomOf="@id/swPowerMenu"
                    app:switchPadding="12dp" />

                <androidx.appcompat.widget.SwitchCompat
                    android:id="@+id/swSortAnswers"
                    android:layout_width="0dp"
                    android:layout_height="wrap_content"
                    android:layout_marginTop="12dp"
                    android:tag="nosuggest"
                    android:text="@string/title_advanced_sort_answers"
                    app:layout_constraintEnd_toEndOf="parent"
                    app:layout_constraintStart_toStartOf="parent"
                    app:layout_constraintTop_toBottomOf="@id/swExternalSearch"
                    app:switchPadding="12dp" />

                <androidx.appcompat.widget.SwitchCompat
                    android:id="@+id/swExternalAnswer"
                    android:layout_width="0dp"
                    android:layout_height="wrap_content"
                    android:layout_marginTop="12dp"
                    android:tag="nosuggest"
                    android:text="@string/title_advanced_external_answer"
                    app:layout_constraintEnd_toEndOf="parent"
                    app:layout_constraintStart_toStartOf="parent"
                    app:layout_constraintTop_toBottomOf="@id/swSortAnswers"
                    app:switchPadding="12dp" />

                <androidx.appcompat.widget.SwitchCompat
                    android:id="@+id/swShortcuts"
                    android:layout_width="0dp"
                    android:layout_height="wrap_content"
                    android:layout_marginTop="12dp"
                    android:enabled="true"
                    android:text="@string/title_advanced_shortcuts"
                    app:layout_constraintEnd_toEndOf="parent"
                    app:layout_constraintStart_toStartOf="parent"
                    app:layout_constraintTop_toBottomOf="@id/swExternalAnswer"
                    app:switchPadding="12dp" />

                <TextView
                    android:id="@+id/tvShortcutsHint"
                    android:layout_width="0dp"
                    android:layout_height="wrap_content"
                    android:layout_marginEnd="48dp"
                    android:text="@string/title_advanced_english_hint"
                    android:textAppearance="@style/TextAppearance.AppCompat.Small"
                    android:textStyle="italic"
                    app:layout_constraintEnd_toEndOf="parent"
                    app:layout_constraintStart_toStartOf="parent"
                    app:layout_constraintTop_toBottomOf="@id/swShortcuts" />

                <androidx.appcompat.widget.SwitchCompat
                    android:id="@+id/swFts"
                    android:layout_width="0dp"
                    android:layout_height="wrap_content"
                    android:layout_marginTop="12dp"
                    android:text="@string/title_advanced_fts"
                    app:layout_constraintEnd_toEndOf="parent"
                    app:layout_constraintStart_toStartOf="parent"
                    app:layout_constraintTop_toBottomOf="@id/tvShortcutsHint"
                    app:switchPadding="12dp" />

                <TextView
                    android:id="@+id/tvFtsHint"
                    android:layout_width="0dp"
                    android:layout_height="wrap_content"
                    android:layout_marginEnd="48dp"
                    android:text="@string/title_advanced_fts_hint"
                    android:textAppearance="@style/TextAppearance.AppCompat.Small"
                    android:textStyle="italic"
                    app:layout_constraintEnd_toEndOf="parent"
                    app:layout_constraintStart_toStartOf="parent"
                    app:layout_constraintTop_toBottomOf="@id/swFts" />

                <TextView
                    android:id="@+id/tvFtsIndexed"
                    android:layout_width="0dp"
                    android:layout_height="wrap_content"
                    android:layout_marginTop="6dp"
                    android:layout_marginEnd="48dp"
                    android:text="@string/title_advanced_fts_indexed"
                    android:textAppearance="@style/TextAppearance.AppCompat.Small"
                    android:textStyle="italic"
                    app:layout_constraintEnd_toEndOf="parent"
                    app:layout_constraintStart_toStartOf="parent"
                    app:layout_constraintTop_toBottomOf="@id/tvFtsHint" />

                <TextView
                    android:id="@+id/tvFtsPro"
                    android:layout_width="wrap_content"
                    android:layout_height="wrap_content"
                    android:layout_marginTop="6dp"
                    android:text="@string/title_pro_feature"
                    android:textAppearance="@style/TextAppearance.AppCompat.Small"
                    android:textColor="?android:attr/textColorLink"
                    app:layout_constraintStart_toStartOf="parent"
                    app:layout_constraintTop_toBottomOf="@id/tvFtsIndexed" />

                <androidx.appcompat.widget.SwitchCompat
                    android:id="@+id/swClassification"
                    android:layout_width="0dp"
                    android:layout_height="wrap_content"
                    android:layout_marginTop="12dp"
                    android:text="@string/title_advanced_classification"
                    app:layout_constraintEnd_toEndOf="parent"
                    app:layout_constraintStart_toStartOf="parent"
                    app:layout_constraintTop_toBottomOf="@id/tvFtsPro"
                    app:switchPadding="12dp" />

                <TextView
                    android:id="@+id/tvClassificationHint"
                    android:layout_width="0dp"
                    android:layout_height="wrap_content"
                    android:layout_marginEnd="48dp"
                    android:text="@string/title_advanced_sync_delay_hint"
                    android:textAppearance="@style/TextAppearance.AppCompat.Small"
                    android:textColor="?attr/colorWarning"
                    android:textStyle="italic"
                    app:layout_constraintEnd_toEndOf="parent"
                    app:layout_constraintStart_toStartOf="parent"
                    app:layout_constraintTop_toBottomOf="@id/swClassification" />

                <ImageButton
                    android:id="@+id/ibClassification"
                    android:layout_width="wrap_content"
                    android:layout_height="wrap_content"
                    android:contentDescription="@string/title_info"
                    android:tooltipText="@string/title_info"
                    app:layout_constraintStart_toStartOf="parent"
                    app:layout_constraintTop_toBottomOf="@id/tvClassificationHint"
                    app:srcCompat="@drawable/twotone_info_24" />

                <TextView
                    android:id="@+id/tvClassMinProbability"
                    android:layout_width="0dp"
                    android:layout_height="wrap_content"
                    android:layout_marginTop="12dp"
                    android:layout_marginEnd="48dp"
                    android:text="@string/title_advanced_class_min_chance"
                    android:textAppearance="@style/TextAppearance.AppCompat.Small"
                    app:layout_constraintEnd_toEndOf="parent"
                    app:layout_constraintStart_toStartOf="parent"
                    app:layout_constraintTop_toBottomOf="@id/ibClassification" />

                <SeekBar
                    android:id="@+id/sbClassMinProbability"
                    android:layout_width="0dp"
                    android:layout_height="wrap_content"
                    android:max="100"
                    android:min="0"
                    android:progress="20"
                    app:layout_constraintEnd_toEndOf="parent"
                    app:layout_constraintStart_toStartOf="parent"
                    app:layout_constraintTop_toBottomOf="@id/tvClassMinProbability" />

                <TextView
                    android:id="@+id/tvClassMinDifference"
                    android:layout_width="0dp"
                    android:layout_height="wrap_content"
                    android:layout_marginTop="12dp"
                    android:layout_marginEnd="48dp"
                    android:text="@string/title_advanced_class_min_difference"
                    android:textAppearance="@style/TextAppearance.AppCompat.Small"
                    app:layout_constraintEnd_toEndOf="parent"
                    app:layout_constraintStart_toStartOf="parent"
                    app:layout_constraintTop_toBottomOf="@id/sbClassMinProbability" />

                <SeekBar
                    android:id="@+id/sbClassMinDifference"
                    android:layout_width="0dp"
                    android:layout_height="wrap_content"
                    android:max="100"
                    android:min="0"
                    android:progress="50"
                    app:layout_constraintEnd_toEndOf="parent"
                    app:layout_constraintStart_toStartOf="parent"
                    app:layout_constraintTop_toBottomOf="@id/tvClassMinDifference" />

                <TextView
                    android:id="@+id/tvLanguage"
                    android:layout_width="0dp"
                    android:layout_height="wrap_content"
                    android:layout_marginTop="12dp"
                    android:layout_marginEnd="48dp"
                    android:text="@string/title_advanced_language"
                    android:textAppearance="@style/TextAppearance.AppCompat.Small"
                    android:textColor="?android:attr/textColorPrimary"
                    app:layout_constraintEnd_toEndOf="parent"
                    app:layout_constraintStart_toStartOf="parent"
                    app:layout_constraintTop_toBottomOf="@id/sbClassMinDifference" />

                <Spinner
                    android:id="@+id/spLanguage"
                    android:layout_width="wrap_content"
                    android:layout_height="wrap_content"
                    android:layout_marginTop="12dp"
                    app:layout_constraintStart_toStartOf="parent"
                    app:layout_constraintTop_toBottomOf="@id/tvLanguage" />

                <TextView
                    android:id="@+id/tvLanguageHint"
                    android:layout_width="0dp"
                    android:layout_height="wrap_content"
                    android:layout_marginTop="12dp"
                    android:layout_marginEnd="48dp"
                    android:text="@string/title_advanced_english_hint"
                    android:textAppearance="@style/TextAppearance.AppCompat.Small"
                    android:textStyle="italic"
                    app:layout_constraintEnd_toEndOf="parent"
                    app:layout_constraintStart_toStartOf="parent"
                    app:layout_constraintTop_toBottomOf="@id/spLanguage" />

                <androidx.appcompat.widget.SwitchCompat
                    android:id="@+id/swLanguageTool"
                    android:layout_width="0dp"
                    android:layout_height="wrap_content"
                    android:layout_marginTop="12dp"
                    android:text="@string/title_advanced_lt"
                    app:layout_constraintEnd_toEndOf="parent"
                    app:layout_constraintStart_toStartOf="parent"
                    app:layout_constraintTop_toBottomOf="@id/tvLanguageHint"
                    app:switchPadding="12dp" />

                <TextView
                    android:id="@+id/tvLanguageToolHint"
                    android:layout_width="wrap_content"
                    android:layout_height="wrap_content"
                    android:layout_marginTop="6dp"
                    android:text="@string/title_advanced_privacy_risk"
                    android:textAppearance="@style/TextAppearance.AppCompat.Small"
                    android:textColor="?attr/colorWarning"
                    app:drawableTint="?attr/colorWarning"
                    app:layout_constraintStart_toStartOf="parent"
                    app:layout_constraintTop_toBottomOf="@id/swLanguageTool" />

                <TextView
                    android:id="@+id/tvLanguageToolPrivacy"
                    android:layout_width="wrap_content"
                    android:layout_height="wrap_content"
                    android:layout_marginTop="12dp"
                    android:drawableEnd="@drawable/twotone_open_in_new_12"
                    android:drawablePadding="6dp"
                    android:text="@string/title_privacy_policy"
                    android:textAppearance="@style/TextAppearance.AppCompat.Small"
                    android:textColor="?android:attr/textColorLink"
                    app:drawableTint="?android:attr/textColorLink"
                    app:layout_constraintStart_toStartOf="parent"
                    app:layout_constraintTop_toBottomOf="@id/tvLanguageToolHint" />

                <androidx.appcompat.widget.SwitchCompat
                    android:id="@+id/swLanguageToolAuto"
                    android:layout_width="0dp"
                    android:layout_height="wrap_content"
                    android:layout_marginStart="12dp"
                    android:layout_marginTop="12dp"
                    android:text="@string/title_advanced_lt_auto"
                    app:layout_constraintEnd_toEndOf="parent"
                    app:layout_constraintStart_toStartOf="parent"
                    app:layout_constraintTop_toBottomOf="@id/tvLanguageToolPrivacy"
                    app:switchPadding="12dp" />

                <androidx.appcompat.widget.SwitchCompat
                    android:id="@+id/swLanguageToolPicky"
                    android:layout_width="0dp"
                    android:layout_height="wrap_content"
                    android:layout_marginStart="12dp"
                    android:layout_marginTop="12dp"
                    android:text="@string/title_translate_formal"
                    app:layout_constraintEnd_toEndOf="parent"
                    app:layout_constraintStart_toStartOf="parent"
                    app:layout_constraintTop_toBottomOf="@id/swLanguageToolAuto"
                    app:switchPadding="12dp" />

                <EditText
                    android:id="@+id/etLanguageTool"
                    android:layout_width="0dp"
                    android:layout_height="wrap_content"
                    android:layout_marginStart="12dp"
                    android:layout_marginTop="12dp"
                    android:inputType="textUri"
                    android:textAppearance="@style/TextAppearance.AppCompat.Small"
                    app:layout_constraintEnd_toEndOf="parent"
                    app:layout_constraintStart_toStartOf="parent"
                    app:layout_constraintTop_toBottomOf="@id/swLanguageToolPicky" />

                <EditText
                    android:id="@+id/etLanguageToolUser"
                    android:layout_width="0dp"
                    android:layout_height="wrap_content"
                    android:layout_marginStart="12dp"
                    android:layout_marginTop="12dp"
                    android:hint="@string/title_advanced_lt_user"
                    android:inputType="textEmailAddress"
                    android:textAppearance="@style/TextAppearance.AppCompat.Small"
                    app:layout_constraintEnd_toEndOf="parent"
                    app:layout_constraintStart_toStartOf="parent"
                    app:layout_constraintTop_toBottomOf="@id/etLanguageTool" />

                <com.google.android.material.textfield.TextInputLayout
                    android:id="@+id/tilLanguageToolKey"
                    android:layout_width="0dp"
                    android:layout_height="wrap_content"
                    android:layout_marginStart="12dp"
                    android:layout_marginTop="12dp"
                    app:endIconMode="password_toggle"
                    app:layout_constraintEnd_toEndOf="parent"
                    app:layout_constraintStart_toStartOf="parent"
                    app:layout_constraintTop_toBottomOf="@+id/etLanguageToolUser">

                    <com.google.android.material.textfield.TextInputEditText
                        android:layout_width="match_parent"
                        android:layout_height="wrap_content"
                        android:autofillHints="password"
                        android:hint="@string/title_advanced_lt_key"
                        android:inputType="textPassword"
                        android:textAppearance="@style/TextAppearance.AppCompat.Small" />
                </com.google.android.material.textfield.TextInputLayout>

                <TextView
                    android:id="@+id/tvLanguageTool"
                    android:layout_width="wrap_content"
                    android:layout_height="wrap_content"
                    android:layout_marginStart="12dp"
                    android:layout_marginTop="12dp"
                    android:autoLink="web"
                    android:drawableEnd="@drawable/twotone_open_in_new_12"
                    android:drawablePadding="6dp"
                    android:text="https://languagetool.org"
                    android:textAppearance="@style/TextAppearance.AppCompat.Small"
                    android:textColor="?android:attr/textColorLink"
                    app:drawableTint="?android:attr/textColorLink"
                    app:layout_constraintStart_toStartOf="parent"
                    app:layout_constraintTop_toBottomOf="@id/tilLanguageToolKey" />

                <ImageButton
                    android:id="@+id/ibLanguageTool"
                    android:layout_width="wrap_content"
                    android:layout_height="wrap_content"
                    android:layout_marginTop="12dp"
                    android:contentDescription="@string/title_info"
                    android:tooltipText="@string/title_info"
                    app:layout_constraintStart_toStartOf="parent"
                    app:layout_constraintTop_toBottomOf="@id/tvLanguageTool"
                    app:srcCompat="@drawable/twotone_info_24" />

                <androidx.appcompat.widget.SwitchCompat
                    android:id="@+id/swDeepL"
                    android:layout_width="0dp"
                    android:layout_height="wrap_content"
                    android:layout_marginTop="12dp"
                    android:text="@string/title_advanced_deepl"
                    app:layout_constraintEnd_toEndOf="parent"
                    app:layout_constraintStart_toStartOf="parent"
                    app:layout_constraintTop_toBottomOf="@id/ibLanguageTool"
                    app:switchPadding="12dp" />

                <TextView
                    android:id="@+id/tvDeepLPrivacy"
                    android:layout_width="wrap_content"
                    android:layout_height="wrap_content"
                    android:layout_marginTop="12dp"
                    android:drawableEnd="@drawable/twotone_open_in_new_12"
                    android:drawablePadding="6dp"
                    android:text="@string/title_privacy_policy"
                    android:textAppearance="@style/TextAppearance.AppCompat.Small"
                    android:textColor="?android:attr/textColorLink"
                    app:drawableTint="?android:attr/textColorLink"
                    app:layout_constraintStart_toStartOf="parent"
                    app:layout_constraintTop_toBottomOf="@id/swDeepL" />

                <ImageButton
                    android:id="@+id/ibDeepL"
                    android:layout_width="wrap_content"
                    android:layout_height="wrap_content"
                    android:layout_marginTop="12dp"
                    android:contentDescription="@string/title_translate_configure"
                    android:tooltipText="@string/title_translate_configure"
                    app:layout_constraintStart_toStartOf="parent"
                    app:layout_constraintTop_toBottomOf="@id/tvDeepLPrivacy"
                    app:srcCompat="@drawable/twotone_settings_24" />

                <androidx.appcompat.widget.SwitchCompat
                    android:id="@+id/swVirusTotal"
                    android:layout_width="0dp"
                    android:layout_height="wrap_content"
                    android:layout_marginTop="12dp"
                    android:text="@string/title_advanced_virus_total"
                    app:layout_constraintEnd_toEndOf="parent"
                    app:layout_constraintStart_toStartOf="parent"
                    app:layout_constraintTop_toBottomOf="@id/ibDeepL"
                    app:switchPadding="12dp" />

                <TextView
                    android:id="@+id/tvVirusTotalPrivacy"
                    android:layout_width="wrap_content"
                    android:layout_height="wrap_content"
                    android:layout_marginTop="12dp"
                    android:drawableEnd="@drawable/twotone_open_in_new_12"
                    android:drawablePadding="6dp"
                    android:text="@string/title_privacy_policy"
                    android:textAppearance="@style/TextAppearance.AppCompat.Small"
                    android:textColor="?android:attr/textColorLink"
                    app:drawableTint="?android:attr/textColorLink"
                    app:layout_constraintStart_toStartOf="parent"
                    app:layout_constraintTop_toBottomOf="@id/swVirusTotal" />

                <com.google.android.material.textfield.TextInputLayout
                    android:id="@+id/tilVirusTotal"
                    android:layout_width="0dp"
                    android:layout_height="wrap_content"
                    android:layout_marginStart="12dp"
                    android:layout_marginTop="12dp"
                    app:endIconMode="password_toggle"
                    app:layout_constraintEnd_toEndOf="parent"
                    app:layout_constraintStart_toStartOf="parent"
                    app:layout_constraintTop_toBottomOf="@+id/tvVirusTotalPrivacy">

                    <com.google.android.material.textfield.TextInputEditText
                        android:layout_width="match_parent"
                        android:layout_height="wrap_content"
                        android:autofillHints="password"
                        android:hint="API key"
                        android:inputType="textPassword"
                        android:textAppearance="@style/TextAppearance.AppCompat.Small" />
                </com.google.android.material.textfield.TextInputLayout>

                <ImageButton
                    android:id="@+id/ibVirusTotal"
                    android:layout_width="wrap_content"
                    android:layout_height="wrap_content"
                    android:layout_marginTop="12dp"
                    android:contentDescription="@string/title_info"
                    android:tooltipText="@string/title_info"
                    app:layout_constraintStart_toStartOf="parent"
                    app:layout_constraintTop_toBottomOf="@id/tilVirusTotal"
                    app:srcCompat="@drawable/twotone_info_24" />

                <androidx.appcompat.widget.SwitchCompat
                    android:id="@+id/swSend"
                    android:layout_width="0dp"
                    android:layout_height="wrap_content"
                    android:layout_marginTop="12dp"
                    android:text="@string/title_advanced_send"
                    app:layout_constraintEnd_toEndOf="parent"
                    app:layout_constraintStart_toStartOf="parent"
                    app:layout_constraintTop_toBottomOf="@id/ibVirusTotal"
                    app:switchPadding="12dp" />

                <EditText
                    android:id="@+id/etSend"
                    android:layout_width="0dp"
                    android:layout_height="wrap_content"
                    android:layout_marginTop="12dp"
                    android:hint="wss://send.vis.ee/api/ws"
                    android:inputType="textUri"
                    android:textAppearance="@style/TextAppearance.AppCompat.Small"
                    app:layout_constraintEnd_toEndOf="parent"
                    app:layout_constraintStart_toStartOf="parent"
                    app:layout_constraintTop_toBottomOf="@id/swSend" />

                <ImageButton
                    android:id="@+id/ibSend"
                    android:layout_width="wrap_content"
                    android:layout_height="wrap_content"
                    android:layout_marginTop="12dp"
                    android:contentDescription="@string/title_info"
                    android:tooltipText="@string/title_info"
                    app:layout_constraintStart_toStartOf="parent"
                    app:layout_constraintTop_toBottomOf="@id/etSend"
                    app:srcCompat="@drawable/twotone_info_24" />

                <androidx.appcompat.widget.SwitchCompat
                    android:id="@+id/swUpdates"
                    android:layout_width="0dp"
                    android:layout_height="wrap_content"
                    android:layout_marginTop="12dp"
                    android:checked="true"
                    android:drawableStart="@drawable/twotone_get_app_24"
                    android:drawablePadding="6dp"
                    android:text="@string/title_advanced_updates"
                    app:layout_constraintEnd_toEndOf="parent"
                    app:layout_constraintStart_toStartOf="parent"
                    app:layout_constraintTop_toBottomOf="@id/ibSend"
                    app:switchPadding="12dp" />

                <TextView
                    android:id="@+id/tvGithubPrivacy"
                    android:layout_width="wrap_content"
                    android:layout_height="wrap_content"
                    android:layout_marginStart="12dp"
                    android:layout_marginTop="12dp"
                    android:drawableEnd="@drawable/twotone_open_in_new_12"
                    android:drawablePadding="6dp"
                    android:text="@string/title_privacy_policy"
                    android:textAppearance="@style/TextAppearance.AppCompat.Small"
                    android:textColor="?android:attr/textColorLink"
                    app:drawableTint="?android:attr/textColorLink"
                    app:layout_constraintStart_toStartOf="parent"
                    app:layout_constraintTop_toBottomOf="@id/swUpdates" />

                <ImageButton
                    android:id="@+id/ibChannelUpdated"
                    android:layout_width="24dp"
                    android:layout_height="24dp"
                    android:layout_marginStart="12dp"
                    android:layout_marginTop="12dp"
                    android:background="?android:attr/selectableItemBackgroundBorderless"
                    app:layout_constraintStart_toStartOf="parent"
                    app:layout_constraintTop_toBottomOf="@+id/tvGithubPrivacy"
                    app:srcCompat="@drawable/switch_off_on" />

                <androidx.appcompat.widget.SwitchCompat
                    android:id="@+id/swWeekly"
                    android:layout_width="0dp"
                    android:layout_height="wrap_content"
                    android:layout_marginStart="12dp"
                    android:layout_marginTop="12dp"
                    android:text="@string/title_advanced_check_weekly"
                    app:layout_constraintEnd_toEndOf="parent"
                    app:layout_constraintStart_toStartOf="parent"
                    app:layout_constraintTop_toBottomOf="@id/ibChannelUpdated"
                    app:switchPadding="12dp" />

                <androidx.appcompat.widget.SwitchCompat
                    android:id="@+id/swBeta"
                    android:layout_width="0dp"
                    android:layout_height="wrap_content"
                    android:layout_marginStart="12dp"
                    android:layout_marginTop="12dp"
                    android:text="@string/title_advanced_beta"
                    app:layout_constraintEnd_toEndOf="parent"
                    app:layout_constraintStart_toStartOf="parent"
                    app:layout_constraintTop_toBottomOf="@id/swWeekly"
                    app:switchPadding="12dp"
                    android:visibility="gone" />
                <TextView
                    android:id="@+id/tvBitBucketPrivacy"
                    android:layout_width="wrap_content"
                    android:layout_height="wrap_content"
                    android:layout_marginStart="24dp"
                    android:layout_marginTop="12dp"
                    android:drawableEnd="@drawable/twotone_open_in_new_12"
                    android:drawablePadding="6dp"
                    android:text="@string/title_privacy_policy"
                    android:textAppearance="@style/TextAppearance.AppCompat.Small"
                    android:textColor="?android:attr/textColorLink"
                    app:drawableTint="?android:attr/textColorLink"
                    app:layout_constraintStart_toStartOf="parent"
                    app:layout_constraintTop_toBottomOf="@id/swBeta" />

                <androidx.appcompat.widget.SwitchCompat
                    android:id="@+id/swChangelog"
                    android:layout_width="0dp"
                    android:layout_height="wrap_content"
                    android:layout_marginTop="12dp"
                    android:drawableStart="@drawable/twotone_list_alt_24"
                    android:drawablePadding="6dp"
                    android:text="@string/title_advanced_changelog"
                    app:layout_constraintEnd_toEndOf="parent"
                    app:layout_constraintStart_toStartOf="parent"
                    app:layout_constraintTop_toBottomOf="@id/tvBitBucketPrivacy"
                    app:switchPadding="12dp" />

                <androidx.appcompat.widget.SwitchCompat
                    android:id="@+id/swAnnouncements"
                    android:layout_width="0dp"
                    android:layout_height="wrap_content"
                    android:layout_marginTop="12dp"
                    android:checked="true"
                    android:drawableStart="@drawable/baseline_campaign_white_24"
                    android:drawablePadding="6dp"
                    android:text="@string/title_advanced_announcements"
                    app:layout_constraintEnd_toEndOf="parent"
                    app:layout_constraintStart_toStartOf="parent"
                    app:layout_constraintTop_toBottomOf="@id/swChangelog"
                    app:switchPadding="12dp" />

                <TextView
                    android:id="@+id/tvAnnouncementsPrivacy"
                    android:layout_width="wrap_content"
                    android:layout_height="wrap_content"
                    android:layout_marginStart="12dp"
                    android:layout_marginTop="12dp"
                    android:drawableEnd="@drawable/twotone_open_in_new_12"
                    android:drawablePadding="6dp"
                    android:text="@string/title_privacy_policy"
                    android:textAppearance="@style/TextAppearance.AppCompat.Small"
                    android:textColor="?android:attr/textColorLink"
                    app:drawableTint="?android:attr/textColorLink"
                    app:layout_constraintStart_toStartOf="parent"
                    app:layout_constraintTop_toBottomOf="@id/swAnnouncements" />

                <androidx.appcompat.widget.SwitchCompat
                    android:id="@+id/swCrashReports"
                    android:layout_width="0dp"
                    android:layout_height="wrap_content"
                    android:layout_marginTop="12dp"
                    android:drawableStart="@drawable/twotone_report_24"
                    android:drawablePadding="6dp"
                    android:text="@string/title_advanced_crash_reports"
                    app:layout_constraintEnd_toEndOf="parent"
                    app:layout_constraintStart_toStartOf="parent"
                    app:layout_constraintTop_toBottomOf="@id/tvAnnouncementsPrivacy"
                    app:switchPadding="12dp" />

                <TextView
                    android:id="@+id/tvUuid"
                    android:layout_width="0dp"
                    android:layout_height="wrap_content"
                    android:layout_marginTop="6dp"
                    android:layout_marginEnd="48dp"
                    android:fontFamily="monospace"
                    android:selectAllOnFocus="true"
                    android:text="UUID"
                    android:textAppearance="@style/TextAppearance.AppCompat.Small"
                    android:textIsSelectable="true"
                    app:layout_constraintEnd_toEndOf="parent"
                    app:layout_constraintStart_toStartOf="parent"
                    app:layout_constraintTop_toBottomOf="@id/swCrashReports" />

                <Button
                    android:id="@+id/btnReset"
                    style="?android:attr/buttonStyleSmall"
                    android:layout_width="wrap_content"
                    android:layout_height="wrap_content"
                    android:layout_marginTop="12dp"
                    android:drawableEnd="@drawable/twotone_restart_alt_24"
                    android:drawablePadding="6dp"
                    android:text="@string/title_setup_reset_questions"
                    app:layout_constraintStart_toStartOf="parent"
                    app:layout_constraintTop_toBottomOf="@id/tvUuid" />

                <androidx.appcompat.widget.SwitchCompat
                    android:id="@+id/swCleanupAttachments"
                    android:layout_width="0dp"
                    android:layout_height="wrap_content"
                    android:layout_marginTop="12dp"
                    android:text="@string/title_advanced_cleanup_attachments"
                    app:layout_constraintEnd_toEndOf="parent"
                    app:layout_constraintStart_toStartOf="parent"
                    app:layout_constraintTop_toBottomOf="@id/btnReset"
                    app:switchPadding="12dp" />

                <TextView
                    android:id="@+id/tvCleanupAttachmentsHint"
                    android:layout_width="0dp"
                    android:layout_height="wrap_content"
                    android:layout_marginEnd="48dp"
                    android:text="@string/title_advanced_cleanup_attachments_hint"
                    android:textAppearance="@style/TextAppearance.AppCompat.Small"
                    android:textStyle="italic"
                    app:layout_constraintEnd_toEndOf="parent"
                    app:layout_constraintStart_toStartOf="parent"
                    app:layout_constraintTop_toBottomOf="@id/swCleanupAttachments" />

                <Button
                    android:id="@+id/btnCleanup"
                    style="?android:attr/buttonStyleSmall"
                    android:layout_width="wrap_content"
                    android:layout_height="wrap_content"
                    android:layout_marginTop="12dp"
                    android:drawableEnd="@drawable/twotone_delete_24"
                    android:drawablePadding="6dp"
                    android:text="@string/title_advanced_cleanup"
                    app:layout_constraintStart_toStartOf="parent"
                    app:layout_constraintTop_toBottomOf="@id/tvCleanupAttachmentsHint" />

                <TextView
                    android:id="@+id/tvCleanupHint"
                    android:layout_width="0dp"
                    android:layout_height="wrap_content"
                    android:layout_marginEnd="48dp"
                    android:text="@string/title_advanced_cleanup_hint"
                    android:textAppearance="@style/TextAppearance.AppCompat.Small"
                    android:textStyle="italic"
                    app:layout_constraintEnd_toEndOf="parent"
                    app:layout_constraintStart_toStartOf="parent"
                    app:layout_constraintTop_toBottomOf="@id/btnCleanup" />

                <TextView
                    android:id="@+id/tvLastCleanup"
                    android:layout_width="0dp"
                    android:layout_height="wrap_content"
                    android:text="@string/title_advanced_last_cleanup"
                    android:textAppearance="@style/TextAppearance.AppCompat.Small"
                    app:layout_constraintEnd_toEndOf="parent"
                    app:layout_constraintStart_toStartOf="parent"
                    app:layout_constraintTop_toBottomOf="@id/tvCleanupHint" />

                <TextView
                    android:id="@+id/tvSdcard"
                    android:layout_width="wrap_content"
                    android:layout_height="wrap_content"
                    android:layout_marginTop="12dp"
                    android:drawableEnd="@drawable/twotone_open_in_new_12"
                    android:drawablePadding="6dp"
                    android:text="@string/title_advanced_sdcard"
                    android:textAppearance="@style/TextAppearance.AppCompat.Small"
                    android:textColor="?android:attr/textColorLink"
                    app:drawableTint="?android:attr/textColorLink"
                    app:layout_constraintStart_toStartOf="parent"
                    app:layout_constraintTop_toBottomOf="@id/tvLastCleanup" />

                <androidx.constraintlayout.widget.Group
                    android:id="@+id/grpVirusTotal"
                    android:layout_width="0dp"
                    android:layout_height="0dp"
                    app:constraint_referenced_ids="swVirusTotal,tvVirusTotalPrivacy,ibVirusTotal,tilVirusTotal" />

                <androidx.constraintlayout.widget.Group
                    android:id="@+id/grpSend"
                    android:layout_width="0dp"
                    android:layout_height="0dp"
                    app:constraint_referenced_ids="swSend,etSend,ibSend" />

                <androidx.constraintlayout.widget.Group
                    android:id="@+id/grpUpdates"
                    android:layout_width="0dp"
                    android:layout_height="0dp"
                    app:constraint_referenced_ids="swUpdates,tvGithubPrivacy,swWeekly" />

                <androidx.constraintlayout.widget.Group
                    android:id="@+id/grpBitbucket"
                    android:layout_width="0dp"
                    android:layout_height="0dp"
                    app:constraint_referenced_ids="swBeta,tvBitBucketPrivacy" />

                <androidx.constraintlayout.widget.Group
                    android:id="@+id/grpAnnouncements"
                    android:layout_width="0dp"
                    android:layout_height="0dp"
                    app:constraint_referenced_ids="swAnnouncements,tvAnnouncementsPrivacy" />
            </androidx.constraintlayout.widget.ConstraintLayout>
        </androidx.cardview.widget.CardView>

        <androidx.cardview.widget.CardView
            android:id="@+id/cardAdvanced"
            android:layout_width="match_parent"
            android:layout_height="wrap_content"
            android:layout_marginHorizontal="3dp"
            android:layout_marginTop="12dp"
            app:cardBackgroundColor="?attr/colorCardBackground"
            app:cardCornerRadius="6dp"
            app:cardElevation="0dp"
            app:layout_constraintEnd_toEndOf="parent"
            app:layout_constraintStart_toStartOf="parent"
            app:layout_constraintTop_toBottomOf="@id/cardGeneral">

            <androidx.constraintlayout.widget.ConstraintLayout
                android:layout_width="match_parent"
                android:layout_height="wrap_content"
                android:paddingHorizontal="6dp"
                android:paddingVertical="12dp">

                <TextView
                    android:id="@+id/tvCaptionAdvanced"
                    android:layout_width="wrap_content"
                    android:layout_height="wrap_content"
                    android:drawableStart="@drawable/twotone_warning_24"
                    android:drawablePadding="6dp"
                    android:gravity="center"
                    android:text="@string/title_setup_advanced"
                    android:textAppearance="@style/TextAppearance.AppCompat.Large"
                    android:textColor="?attr/colorWarning"
                    android:textStyle="bold"
                    app:drawableTint="?attr/colorWarning"
                    app:layout_constraintEnd_toEndOf="parent"
                    app:layout_constraintStart_toStartOf="parent"
                    app:layout_constraintTop_toTopOf="parent" />

                <androidx.appcompat.widget.SwitchCompat
                    android:id="@+id/swWatchdog"
                    android:layout_width="0dp"
                    android:layout_height="wrap_content"
                    android:layout_marginTop="12dp"
                    android:checked="true"
                    android:drawableStart="@drawable/twotone_check_24"
                    android:drawablePadding="6dp"
                    android:text="@string/title_advanced_watchdog"
                    app:layout_constraintEnd_toEndOf="parent"
                    app:layout_constraintStart_toStartOf="parent"
                    app:layout_constraintTop_toBottomOf="@id/tvCaptionAdvanced"
                    app:switchPadding="12dp" />

                <androidx.appcompat.widget.SwitchCompat
                    android:id="@+id/swExperiments"
                    android:layout_width="0dp"
                    android:layout_height="wrap_content"
                    android:layout_marginTop="12dp"
                    android:drawableStart="@drawable/twotone_science_24"
                    android:drawablePadding="6dp"
                    android:text="@string/title_advanced_experiments"
                    app:layout_constraintEnd_toEndOf="parent"
                    app:layout_constraintStart_toStartOf="parent"
                    app:layout_constraintTop_toBottomOf="@id/swWatchdog"
                    app:switchPadding="12dp" />

                <TextView
                    android:id="@+id/tvExperimentsHint"
                    android:layout_width="wrap_content"
                    android:layout_height="wrap_content"
                    android:layout_marginTop="6dp"
                    android:drawableEnd="@drawable/twotone_open_in_new_12"
                    android:drawablePadding="6dp"
                    android:text="@string/title_advanced_experiments_hint"
                    android:textAppearance="@style/TextAppearance.AppCompat.Small"
                    android:textColor="?android:attr/textColorLink"
                    app:drawableTint="?android:attr/textColorLink"
                    app:layout_constraintStart_toStartOf="parent"
                    app:layout_constraintTop_toBottomOf="@id/swExperiments" />

                <androidx.appcompat.widget.SwitchCompat
                    android:id="@+id/swMainLog"
                    android:layout_width="0dp"
                    android:layout_height="wrap_content"
                    android:layout_marginTop="12dp"
                    android:checked="true"
                    android:drawableStart="@drawable/twotone_list_alt_24"
                    android:drawablePadding="6dp"
                    android:text="@string/title_advanced_main_log"
                    app:layout_constraintEnd_toEndOf="parent"
                    app:layout_constraintStart_toStartOf="parent"
                    app:layout_constraintTop_toBottomOf="@id/tvExperimentsHint"
                    app:switchPadding="12dp" />

                <androidx.appcompat.widget.SwitchCompat
                    android:id="@+id/swMainLogMem"
                    android:layout_width="0dp"
                    android:layout_height="wrap_content"
                    android:layout_marginStart="12dp"
                    android:layout_marginTop="12dp"
                    android:text="@string/title_advanced_main_log_mem"
                    app:layout_constraintEnd_toEndOf="parent"
                    app:layout_constraintStart_toStartOf="parent"
                    app:layout_constraintTop_toBottomOf="@id/swMainLog"
                    app:switchPadding="12dp" />

                <androidx.appcompat.widget.SwitchCompat
                    android:id="@+id/swProtocol"
                    android:layout_width="0dp"
                    android:layout_height="wrap_content"
                    android:layout_marginTop="12dp"
                    android:drawableStart="@drawable/twotone_compare_arrows_24"
                    android:drawablePadding="6dp"
                    android:text="@string/title_advanced_protocol"
                    app:layout_constraintEnd_toEndOf="parent"
                    app:layout_constraintStart_toStartOf="parent"
                    app:layout_constraintTop_toBottomOf="@id/swMainLogMem"
                    app:switchPadding="12dp" />

                <TextView
                    android:id="@+id/tvProtocolHint"
                    android:layout_width="0dp"
                    android:layout_height="wrap_content"
                    android:layout_marginEnd="48dp"
                    android:text="@string/title_advanced_protocol_hint"
                    android:textAppearance="@style/TextAppearance.AppCompat.Small"
                    android:textColor="?attr/colorWarning"
                    android:textStyle="italic"
                    app:layout_constraintEnd_toEndOf="parent"
                    app:layout_constraintStart_toStartOf="parent"
                    app:layout_constraintTop_toBottomOf="@id/swProtocol" />

                <androidx.appcompat.widget.SwitchCompat
                    android:id="@+id/swLogInfo"
                    android:layout_width="0dp"
                    android:layout_height="wrap_content"
                    android:layout_marginTop="12dp"
                    android:drawableStart="@drawable/twotone_bug_report_24"
                    android:drawablePadding="6dp"
                    android:text="@string/title_advanced_log_info"
                    app:layout_constraintEnd_toEndOf="parent"
                    app:layout_constraintStart_toStartOf="parent"
                    app:layout_constraintTop_toBottomOf="@id/tvProtocolHint"
                    app:switchPadding="12dp" />

                <androidx.appcompat.widget.SwitchCompat
                    android:id="@+id/swDebug"
                    android:layout_width="0dp"
                    android:layout_height="wrap_content"
                    android:layout_marginTop="12dp"
                    android:drawableStart="@drawable/twotone_logo_dev_24"
                    android:drawablePadding="6dp"
                    android:text="@string/title_advanced_debug"
                    app:layout_constraintEnd_toEndOf="parent"
                    app:layout_constraintStart_toStartOf="parent"
                    app:layout_constraintTop_toBottomOf="@id/swLogInfo"
                    app:switchPadding="12dp" />

                <TextView
                    android:id="@+id/tvDebugHint"
                    android:layout_width="0dp"
                    android:layout_height="wrap_content"
                    android:layout_marginEnd="48dp"
                    android:text="@string/title_advanced_debug_hint"
                    android:textAppearance="@style/TextAppearance.AppCompat.Small"
                    android:textColor="?attr/colorWarning"
                    android:textStyle="italic"
                    app:layout_constraintEnd_toEndOf="parent"
                    app:layout_constraintStart_toStartOf="parent"
                    app:layout_constraintTop_toBottomOf="@id/swDebug" />

                <androidx.appcompat.widget.SwitchCompat
                    android:id="@+id/swCanary"
                    android:layout_width="0dp"
                    android:layout_height="wrap_content"
                    android:layout_marginTop="12dp"
                    android:drawableStart="@drawable/leakcanary"
                    android:drawablePadding="6dp"
                    android:text="@string/title_advanced_canary"
                    app:layout_constraintEnd_toEndOf="parent"
                    app:layout_constraintStart_toStartOf="parent"
                    app:layout_constraintTop_toBottomOf="@id/tvDebugHint"
                    app:switchPadding="12dp" />

                <androidx.appcompat.widget.SwitchCompat
                    android:id="@+id/swTest1"
                    android:layout_width="0dp"
                    android:layout_height="wrap_content"
                    android:layout_marginTop="12dp"
                    android:tag="nosuggest"
                    android:text="@string/title_advanced_test1"
                    app:layout_constraintEnd_toEndOf="parent"
                    app:layout_constraintStart_toStartOf="parent"
                    app:layout_constraintTop_toBottomOf="@id/swCanary"
                    app:switchPadding="12dp" />

                <androidx.appcompat.widget.SwitchCompat
                    android:id="@+id/swTest2"
                    android:layout_width="0dp"
                    android:layout_height="wrap_content"
                    android:layout_marginTop="12dp"
                    android:tag="nosuggest"
                    android:text="@string/title_advanced_test2"
                    app:layout_constraintEnd_toEndOf="parent"
                    app:layout_constraintStart_toStartOf="parent"
                    app:layout_constraintTop_toBottomOf="@id/swTest1"
                    app:switchPadding="12dp" />

                <androidx.appcompat.widget.SwitchCompat
                    android:id="@+id/swTest3"
                    android:layout_width="0dp"
                    android:layout_height="wrap_content"
                    android:layout_marginTop="12dp"
                    android:tag="nosuggest"
                    android:text="@string/title_advanced_test3"
                    app:layout_constraintEnd_toEndOf="parent"
                    app:layout_constraintStart_toStartOf="parent"
                    app:layout_constraintTop_toBottomOf="@id/swTest2"
                    app:switchPadding="12dp" />

                <androidx.appcompat.widget.SwitchCompat
                    android:id="@+id/swTest4"
                    android:layout_width="0dp"
                    android:layout_height="wrap_content"
                    android:layout_marginTop="12dp"
                    android:tag="nosuggest"
                    android:text="@string/title_advanced_test4"
                    app:layout_constraintEnd_toEndOf="parent"
                    app:layout_constraintStart_toStartOf="parent"
                    app:layout_constraintTop_toBottomOf="@id/swTest3"
                    app:switchPadding="12dp" />

                <androidx.appcompat.widget.SwitchCompat
                    android:id="@+id/swTest5"
                    android:layout_width="0dp"
                    android:layout_height="wrap_content"
                    android:layout_marginTop="12dp"
                    android:tag="nosuggest"
                    android:text="@string/title_advanced_test5"
                    app:layout_constraintEnd_toEndOf="parent"
                    app:layout_constraintStart_toStartOf="parent"
                    app:layout_constraintTop_toBottomOf="@id/swTest4"
                    app:switchPadding="12dp" />

                <androidx.constraintlayout.widget.Group
                    android:id="@+id/grpTest"
                    android:layout_width="0dp"
                    android:layout_height="0dp"
                    app:constraint_referenced_ids="swTest1,swTest2,swTest3,swTest4,swTest5" />
            </androidx.constraintlayout.widget.ConstraintLayout>
        </androidx.cardview.widget.CardView>

        <androidx.cardview.widget.CardView
            android:id="@+id/cardDebug"
            android:layout_width="match_parent"
            android:layout_height="wrap_content"
            android:layout_marginHorizontal="3dp"
            android:layout_marginTop="12dp"
            android:tag="nosuggest"
            app:cardBackgroundColor="?attr/colorCardBackground"
            app:cardCornerRadius="6dp"
            app:cardElevation="0dp"
            app:layout_constraintEnd_toEndOf="parent"
            app:layout_constraintStart_toStartOf="parent"
            app:layout_constraintTop_toBottomOf="@id/cardAdvanced">

            <androidx.constraintlayout.widget.ConstraintLayout
                android:layout_width="match_parent"
                android:layout_height="wrap_content"
                android:paddingHorizontal="6dp"
                android:paddingVertical="12dp">

                <TextView
                    android:id="@+id/tvCaptionDebug"
                    android:layout_width="wrap_content"
                    android:layout_height="wrap_content"
                    android:drawableStart="@drawable/twotone_warning_24"
                    android:drawableEnd="@drawable/twotone_warning_24"
                    android:drawablePadding="6dp"
                    android:gravity="center"
                    android:text="@string/title_advanced_caption_debug"
                    android:textAppearance="@style/TextAppearance.AppCompat.Large"
                    android:textStyle="bold"
                    app:drawableTint="?attr/colorWarning"
                    app:layout_constraintEnd_toEndOf="parent"
                    app:layout_constraintStart_toStartOf="parent"
                    app:layout_constraintTop_toTopOf="parent" />

                <Button
                    android:id="@+id/btnRepair"
                    style="?android:attr/buttonStyleSmall"
                    android:layout_width="wrap_content"
                    android:layout_height="wrap_content"
                    android:layout_marginTop="12dp"
                    android:drawableEnd="@drawable/twotone_bug_report_24"
                    android:drawablePadding="6dp"
                    android:text="@string/title_advanced_repair"
                    app:layout_constraintStart_toStartOf="parent"
                    app:layout_constraintTop_toBottomOf="@id/tvCaptionDebug" />

                <Button
                    android:id="@+id/btnDaily"
                    style="?android:attr/buttonStyleSmall"
                    android:layout_width="wrap_content"
                    android:layout_height="wrap_content"
                    android:layout_marginTop="12dp"
                    android:drawableEnd="@drawable/twotone_hourglass_top_24"
                    android:drawablePadding="6dp"
                    android:text="@string/title_advanced_daily"
                    app:layout_constraintStart_toStartOf="parent"
                    app:layout_constraintTop_toBottomOf="@id/btnRepair" />

                <androidx.appcompat.widget.SwitchCompat
                    android:id="@+id/swAutostart"
                    android:layout_width="0dp"
                    android:layout_height="wrap_content"
                    android:layout_marginTop="12dp"
                    android:checked="true"
                    android:text="@string/title_advanced_autostart"
                    app:layout_constraintEnd_toEndOf="parent"
                    app:layout_constraintStart_toStartOf="parent"
                    app:layout_constraintTop_toBottomOf="@id/btnDaily"
                    app:switchPadding="12dp" />

                <androidx.appcompat.widget.SwitchCompat
<<<<<<< HEAD
                    android:id="@+id/swHwAccel"
=======
                    android:id="@+id/swEmergency"
>>>>>>> 3b05c841
                    android:layout_width="0dp"
                    android:layout_height="wrap_content"
                    android:layout_marginTop="12dp"
                    android:checked="true"
<<<<<<< HEAD
                    android:text="@string/title_advanced_hwaccel"
=======
                    android:text="@string/title_advanced_emergency"
>>>>>>> 3b05c841
                    app:layout_constraintEnd_toEndOf="parent"
                    app:layout_constraintStart_toStartOf="parent"
                    app:layout_constraintTop_toBottomOf="@id/swAutostart"
                    app:switchPadding="12dp" />

                <androidx.appcompat.widget.SwitchCompat
                    android:id="@+id/swWorkManager"
                    android:layout_width="0dp"
                    android:layout_height="wrap_content"
                    android:layout_marginTop="12dp"
                    android:checked="true"
                    android:text="@string/title_advanced_work_manager"
                    app:layout_constraintEnd_toEndOf="parent"
                    app:layout_constraintStart_toStartOf="parent"
<<<<<<< HEAD
                    app:layout_constraintTop_toBottomOf="@id/swHwAccel"
=======
                    app:layout_constraintTop_toBottomOf="@id/swEmergency"
>>>>>>> 3b05c841
                    app:switchPadding="12dp" />

                <androidx.appcompat.widget.SwitchCompat
                    android:id="@+id/swExternalStorage"
                    android:layout_width="0dp"
                    android:layout_height="wrap_content"
                    android:layout_marginTop="12dp"
                    android:drawableStart="@drawable/twotone_warning_24"
                    android:drawablePadding="6dp"
                    android:text="@string/title_advanced_external_storage"
                    app:drawableTint="?attr/colorWarning"
                    app:layout_constraintEnd_toEndOf="parent"
                    app:layout_constraintStart_toStartOf="parent"
                    app:layout_constraintTop_toBottomOf="@id/swWorkManager"
                    app:switchPadding="12dp" />

                <TextView
                    android:id="@+id/tvExternalStorageFolder"
                    android:layout_width="0dp"
                    android:layout_height="wrap_content"
                    android:fontFamily="monospace"
                    android:text="/data/data/..."
                    android:textAppearance="@style/TextAppearance.AppCompat.Small"
                    android:textSize="12sp"
                    app:layout_constraintEnd_toEndOf="parent"
                    app:layout_constraintStart_toStartOf="parent"
                    app:layout_constraintTop_toBottomOf="@id/swExternalStorage" />

                <androidx.appcompat.widget.SwitchCompat
                    android:id="@+id/swIntegrity"
                    android:layout_width="0dp"
                    android:layout_height="wrap_content"
                    android:layout_marginTop="12dp"
                    android:checked="true"
                    android:text="@string/title_advanced_integrity"
                    app:layout_constraintEnd_toEndOf="parent"
                    app:layout_constraintStart_toStartOf="parent"
                    app:layout_constraintTop_toBottomOf="@id/tvExternalStorageFolder"
                    app:switchPadding="12dp" />

                <androidx.appcompat.widget.SwitchCompat
                    android:id="@+id/swWal"
                    android:layout_width="0dp"
                    android:layout_height="wrap_content"
                    android:layout_marginTop="12dp"
                    android:checked="true"
                    android:text="@string/title_advanced_wal"
                    app:layout_constraintEnd_toEndOf="parent"
                    app:layout_constraintStart_toStartOf="parent"
                    app:layout_constraintTop_toBottomOf="@id/swIntegrity"
                    app:switchPadding="12dp" />

                <androidx.appcompat.widget.SwitchCompat
                    android:id="@+id/swCheckpoints"
                    android:layout_width="0dp"
                    android:layout_height="wrap_content"
                    android:layout_marginTop="12dp"
                    android:checked="true"
                    android:text="@string/title_advanced_checkpoints"
                    app:layout_constraintEnd_toEndOf="parent"
                    app:layout_constraintStart_toStartOf="parent"
                    app:layout_constraintTop_toBottomOf="@id/swWal"
                    app:switchPadding="12dp" />

                <androidx.appcompat.widget.SwitchCompat
                    android:id="@+id/swAnalyze"
                    android:layout_width="0dp"
                    android:layout_height="wrap_content"
                    android:layout_marginTop="12dp"
                    android:checked="true"
                    android:text="@string/title_advanced_analyze"
                    app:layout_constraintEnd_toEndOf="parent"
                    app:layout_constraintStart_toStartOf="parent"
                    app:layout_constraintTop_toBottomOf="@id/swCheckpoints"
                    app:switchPadding="12dp" />

                <androidx.appcompat.widget.SwitchCompat
                    android:id="@+id/swAutoVacuum"
                    android:layout_width="0dp"
                    android:layout_height="wrap_content"
                    android:layout_marginTop="12dp"
                    android:text="@string/title_advanced_auto_vacuum"
                    app:layout_constraintEnd_toEndOf="parent"
                    app:layout_constraintStart_toStartOf="parent"
                    app:layout_constraintTop_toBottomOf="@id/swAnalyze"
                    app:switchPadding="12dp" />

                <androidx.appcompat.widget.SwitchCompat
                    android:id="@+id/swSyncExtra"
                    android:layout_width="0dp"
                    android:layout_height="wrap_content"
                    android:layout_marginTop="12dp"
                    android:text="@string/title_advanced_sync_extra"
                    app:layout_constraintEnd_toEndOf="parent"
                    app:layout_constraintStart_toStartOf="parent"
                    app:layout_constraintTop_toBottomOf="@id/swAutoVacuum"
                    app:switchPadding="12dp" />

                <TextView
                    android:id="@+id/tvSqliteCache"
                    android:layout_width="0dp"
                    android:layout_height="wrap_content"
                    android:layout_marginTop="12dp"
                    android:layout_marginEnd="48dp"
                    android:text="@string/title_advanced_sqlite_cache"
                    android:textAppearance="@style/TextAppearance.AppCompat.Small"
                    app:layout_constraintEnd_toEndOf="parent"
                    app:layout_constraintStart_toStartOf="parent"
                    app:layout_constraintTop_toBottomOf="@id/swSyncExtra" />

                <SeekBar
                    android:id="@+id/sbSqliteCache"
                    android:layout_width="0dp"
                    android:layout_height="wrap_content"
                    android:max="100"
                    android:min="0"
                    android:progress="10"
                    app:layout_constraintEnd_toEndOf="parent"
                    app:layout_constraintStart_toStartOf="parent"
                    app:layout_constraintTop_toBottomOf="@id/tvSqliteCache" />

                <ImageButton
                    android:id="@+id/ibSqliteCache"
                    android:layout_width="wrap_content"
                    android:layout_height="wrap_content"
                    android:layout_marginTop="12dp"
                    app:layout_constraintStart_toStartOf="parent"
                    app:layout_constraintTop_toBottomOf="@id/sbSqliteCache"
                    app:srcCompat="@drawable/twotone_check_24" />

                <TextView
                    android:id="@+id/tvSqliteCacheHint"
                    android:layout_width="0dp"
                    android:layout_height="wrap_content"
                    android:layout_marginEnd="48dp"
                    android:text="@string/title_advanced_english_hint"
                    android:textAppearance="@style/TextAppearance.AppCompat.Small"
                    android:textStyle="italic"
                    app:layout_constraintEnd_toEndOf="parent"
                    app:layout_constraintStart_toStartOf="parent"
                    app:layout_constraintTop_toBottomOf="@id/ibSqliteCache" />

                <TextView
                    android:id="@+id/tvChunkSize"
                    android:layout_width="0dp"
                    android:layout_height="wrap_content"
                    android:layout_marginTop="12dp"
                    android:layout_marginEnd="48dp"
                    android:text="@string/title_advanced_chunk_size"
                    android:textAppearance="@style/TextAppearance.AppCompat.Small"
                    app:layout_constraintEnd_toEndOf="parent"
                    app:layout_constraintStart_toStartOf="parent"
                    app:layout_constraintTop_toBottomOf="@id/tvSqliteCacheHint" />

                <SeekBar
                    android:id="@+id/sbChunkSize"
                    android:layout_width="0dp"
                    android:layout_height="wrap_content"
                    android:max="1000"
                    android:min="0"
                    android:progress="100"
                    app:layout_constraintEnd_toEndOf="parent"
                    app:layout_constraintStart_toStartOf="parent"
                    app:layout_constraintTop_toBottomOf="@id/tvChunkSize" />

                <TextView
                    android:id="@+id/tvThreadRange"
                    android:layout_width="0dp"
                    android:layout_height="wrap_content"
                    android:layout_marginTop="12dp"
                    android:layout_marginEnd="48dp"
                    android:text="@string/title_advanced_thread_range"
                    android:textAppearance="@style/TextAppearance.AppCompat.Small"
                    app:layout_constraintEnd_toEndOf="parent"
                    app:layout_constraintStart_toStartOf="parent"
                    app:layout_constraintTop_toBottomOf="@id/sbChunkSize" />

                <SeekBar
                    android:id="@+id/sbThreadRange"
                    android:layout_width="0dp"
                    android:layout_height="wrap_content"
                    android:max="10"
                    android:min="0"
                    android:progress="7"
                    app:layout_constraintEnd_toEndOf="parent"
                    app:layout_constraintStart_toStartOf="parent"
                    app:layout_constraintTop_toBottomOf="@id/tvThreadRange" />

                <androidx.appcompat.widget.SwitchCompat
                    android:id="@+id/swUndoManager"
                    android:layout_width="0dp"
                    android:layout_height="wrap_content"
                    android:layout_marginTop="12dp"
                    android:text="@string/title_advanced_undo_manager"
                    app:layout_constraintEnd_toEndOf="parent"
                    app:layout_constraintStart_toStartOf="parent"
                    app:layout_constraintTop_toBottomOf="@id/sbThreadRange"
                    app:switchPadding="12dp" />

                <androidx.appcompat.widget.SwitchCompat
                    android:id="@+id/swBrowserZoom"
                    android:layout_width="0dp"
                    android:layout_height="wrap_content"
                    android:layout_marginTop="12dp"
                    android:checked="true"
                    android:text="@string/title_advanced_browser_zoom"
                    app:layout_constraintEnd_toEndOf="parent"
                    app:layout_constraintStart_toStartOf="parent"
                    app:layout_constraintTop_toBottomOf="@id/swUndoManager"
                    app:switchPadding="12dp" />

                <androidx.appcompat.widget.SwitchCompat
                    android:id="@+id/swFakeDark"
                    android:layout_width="0dp"
                    android:layout_height="wrap_content"
                    android:layout_marginTop="12dp"
                    android:checked="true"
                    android:text="@string/title_advanced_fake_dark"
                    app:layout_constraintEnd_toEndOf="parent"
                    app:layout_constraintStart_toStartOf="parent"
                    app:layout_constraintTop_toBottomOf="@id/swBrowserZoom"
                    app:switchPadding="12dp" />

                <androidx.appcompat.widget.SwitchCompat
                    android:id="@+id/swShowRecent"
                    android:layout_width="0dp"
                    android:layout_height="wrap_content"
                    android:layout_marginTop="12dp"
                    android:checked="true"
                    android:text="@string/title_advanced_show_recent"
                    app:layout_constraintEnd_toEndOf="parent"
                    app:layout_constraintStart_toStartOf="parent"
                    app:layout_constraintTop_toBottomOf="@id/swFakeDark"
                    app:switchPadding="12dp" />

                <androidx.appcompat.widget.SwitchCompat
                    android:id="@+id/swModSeq"
                    android:layout_width="0dp"
                    android:layout_height="wrap_content"
                    android:layout_marginTop="12dp"
                    android:checked="true"
                    android:text="@string/title_advanced_modseq"
                    app:layout_constraintEnd_toEndOf="parent"
                    app:layout_constraintStart_toStartOf="parent"
                    app:layout_constraintTop_toBottomOf="@id/swShowRecent"
                    app:switchPadding="12dp" />

                <androidx.appcompat.widget.SwitchCompat
                    android:id="@+id/swPreamble"
                    android:layout_width="0dp"
                    android:layout_height="wrap_content"
                    android:layout_marginTop="12dp"
                    android:text="@string/title_advanced_preamble"
                    app:layout_constraintEnd_toEndOf="parent"
                    app:layout_constraintStart_toStartOf="parent"
                    app:layout_constraintTop_toBottomOf="@id/swModSeq"
                    app:switchPadding="12dp" />

                <androidx.appcompat.widget.SwitchCompat
                    android:id="@+id/swUid"
                    android:layout_width="0dp"
                    android:layout_height="wrap_content"
                    android:layout_marginTop="12dp"
                    android:text="@string/title_advanced_uid"
                    app:layout_constraintEnd_toEndOf="parent"
                    app:layout_constraintStart_toStartOf="parent"
                    app:layout_constraintTop_toBottomOf="@id/swPreamble"
                    app:switchPadding="12dp" />

                <androidx.appcompat.widget.SwitchCompat
                    android:id="@+id/swExpunge"
                    android:layout_width="0dp"
                    android:layout_height="wrap_content"
                    android:layout_marginTop="12dp"
                    android:checked="true"
                    android:text="@string/title_advanced_expunge"
                    app:layout_constraintEnd_toEndOf="parent"
                    app:layout_constraintStart_toStartOf="parent"
                    app:layout_constraintTop_toBottomOf="@id/swUid"
                    app:switchPadding="12dp" />

                <androidx.appcompat.widget.SwitchCompat
                    android:id="@+id/swUidExpunge"
                    android:layout_width="0dp"
                    android:layout_height="wrap_content"
                    android:layout_marginTop="12dp"
                    android:text="@string/title_advanced_uid_expunge"
                    app:layout_constraintEnd_toEndOf="parent"
                    app:layout_constraintStart_toStartOf="parent"
                    app:layout_constraintTop_toBottomOf="@id/swExpunge"
                    app:switchPadding="12dp" />

                <androidx.appcompat.widget.SwitchCompat
                    android:id="@+id/swAuthPlain"
                    android:layout_width="0dp"
                    android:layout_height="wrap_content"
                    android:layout_marginTop="12dp"
                    android:checked="true"
                    android:text="@string/title_advanced_auth_plain"
                    app:layout_constraintEnd_toEndOf="parent"
                    app:layout_constraintStart_toStartOf="parent"
                    app:layout_constraintTop_toBottomOf="@id/swUidExpunge"
                    app:switchPadding="12dp" />

                <androidx.appcompat.widget.SwitchCompat
                    android:id="@+id/swAuthLogin"
                    android:layout_width="0dp"
                    android:layout_height="wrap_content"
                    android:layout_marginTop="12dp"
                    android:checked="true"
                    android:text="@string/title_advanced_auth_login"
                    app:layout_constraintEnd_toEndOf="parent"
                    app:layout_constraintStart_toStartOf="parent"
                    app:layout_constraintTop_toBottomOf="@id/swAuthPlain"
                    app:switchPadding="12dp" />

                <androidx.appcompat.widget.SwitchCompat
                    android:id="@+id/swAuthNtlm"
                    android:layout_width="0dp"
                    android:layout_height="wrap_content"
                    android:layout_marginTop="12dp"
                    android:checked="true"
                    android:text="@string/title_advanced_auth_ntlm"
                    app:layout_constraintEnd_toEndOf="parent"
                    app:layout_constraintStart_toStartOf="parent"
                    app:layout_constraintTop_toBottomOf="@id/swAuthLogin"
                    app:switchPadding="12dp" />

                <androidx.appcompat.widget.SwitchCompat
                    android:id="@+id/swAuthSasl"
                    android:layout_width="0dp"
                    android:layout_height="wrap_content"
                    android:layout_marginTop="12dp"
                    android:checked="true"
                    android:text="@string/title_advanced_auth_sasl"
                    app:layout_constraintEnd_toEndOf="parent"
                    app:layout_constraintStart_toStartOf="parent"
                    app:layout_constraintTop_toBottomOf="@id/swAuthNtlm"
                    app:switchPadding="12dp" />

                <androidx.appcompat.widget.SwitchCompat
                    android:id="@+id/swAuthApop"
                    android:layout_width="0dp"
                    android:layout_height="wrap_content"
                    android:layout_marginTop="12dp"
                    android:text="@string/title_advanced_auth_apop"
                    app:layout_constraintEnd_toEndOf="parent"
                    app:layout_constraintStart_toStartOf="parent"
                    app:layout_constraintTop_toBottomOf="@id/swAuthSasl"
                    app:switchPadding="12dp" />

                <androidx.appcompat.widget.SwitchCompat
                    android:id="@+id/swUseTop"
                    android:layout_width="0dp"
                    android:layout_height="wrap_content"
                    android:layout_marginTop="12dp"
                    android:checked="true"
                    android:text="@string/title_advanced_use_top"
                    app:layout_constraintEnd_toEndOf="parent"
                    app:layout_constraintStart_toStartOf="parent"
                    app:layout_constraintTop_toBottomOf="@id/swAuthApop"
                    app:switchPadding="12dp" />

                <androidx.appcompat.widget.SwitchCompat
                    android:id="@+id/swKeepAlivePoll"
                    android:layout_width="0dp"
                    android:layout_height="wrap_content"
                    android:layout_marginTop="12dp"
                    android:text="@string/title_advanced_keep_alive_poll"
                    app:layout_constraintEnd_toEndOf="parent"
                    app:layout_constraintStart_toStartOf="parent"
                    app:layout_constraintTop_toBottomOf="@id/swUseTop"
                    app:switchPadding="12dp" />

                <androidx.appcompat.widget.SwitchCompat
                    android:id="@+id/swEmptyPool"
                    android:layout_width="0dp"
                    android:layout_height="wrap_content"
                    android:layout_marginTop="12dp"
                    android:checked="true"
                    android:text="@string/title_advanced_empty_pool"
                    app:layout_constraintEnd_toEndOf="parent"
                    app:layout_constraintStart_toStartOf="parent"
                    app:layout_constraintTop_toBottomOf="@id/swKeepAlivePoll"
                    app:switchPadding="12dp" />

                <androidx.appcompat.widget.SwitchCompat
                    android:id="@+id/swIdleDone"
                    android:layout_width="0dp"
                    android:layout_height="wrap_content"
                    android:layout_marginTop="12dp"
                    android:checked="true"
                    android:text="@string/title_advanced_idle_done"
                    app:layout_constraintEnd_toEndOf="parent"
                    app:layout_constraintStart_toStartOf="parent"
                    app:layout_constraintTop_toBottomOf="@id/swEmptyPool"
                    app:switchPadding="12dp" />

                <androidx.appcompat.widget.SwitchCompat
                    android:id="@+id/swFastFetch"
                    android:layout_width="0dp"
                    android:layout_height="wrap_content"
                    android:layout_marginTop="12dp"
                    android:text="@string/title_advanced_fast_fetch"
                    app:layout_constraintEnd_toEndOf="parent"
                    app:layout_constraintStart_toStartOf="parent"
                    app:layout_constraintTop_toBottomOf="@id/swIdleDone"
                    app:switchPadding="12dp" />

                <androidx.appcompat.widget.SwitchCompat
                    android:id="@+id/swLogarithmicBackoff"
                    android:layout_width="0dp"
                    android:layout_height="wrap_content"
                    android:layout_marginTop="12dp"
                    android:checked="true"
                    android:text="@string/title_advanced_logarithmic_backoff"
                    app:layout_constraintEnd_toEndOf="parent"
                    app:layout_constraintStart_toStartOf="parent"
                    app:layout_constraintTop_toBottomOf="@id/swFastFetch"
                    app:switchPadding="12dp" />

                <TextView
                    android:id="@+id/tvLogarithmicBackoffHint"
                    android:layout_width="0dp"
                    android:layout_height="wrap_content"
                    android:layout_marginEnd="48dp"
                    android:text="@string/title_advanced_logarithmic_backoff_hint"
                    android:textAppearance="@style/TextAppearance.AppCompat.Small"
                    android:textColor="?attr/colorWarning"
                    android:textStyle="italic"
                    app:layout_constraintEnd_toEndOf="parent"
                    app:layout_constraintStart_toStartOf="parent"
                    app:layout_constraintTop_toBottomOf="@id/swLogarithmicBackoff" />

                <androidx.appcompat.widget.SwitchCompat
                    android:id="@+id/swExactAlarms"
                    android:layout_width="0dp"
                    android:layout_height="wrap_content"
                    android:layout_marginTop="12dp"
                    android:checked="true"
                    android:text="@string/title_advanced_exact_alarms"
                    app:layout_constraintEnd_toEndOf="parent"
                    app:layout_constraintStart_toStartOf="parent"
                    app:layout_constraintTop_toBottomOf="@id/tvLogarithmicBackoffHint"
                    app:switchPadding="12dp" />

                <androidx.appcompat.widget.SwitchCompat
                    android:id="@+id/swInfra"
                    android:layout_width="0dp"
                    android:layout_height="wrap_content"
                    android:layout_marginTop="12dp"
                    android:text="@string/title_advanced_infra"
                    app:layout_constraintEnd_toEndOf="parent"
                    app:layout_constraintStart_toStartOf="parent"
                    app:layout_constraintTop_toBottomOf="@id/swExactAlarms"
                    app:switchPadding="12dp" />

                <androidx.constraintlayout.helper.widget.Flow
                    android:id="@+id/flowInfra"
                    android:layout_width="0dp"
                    android:layout_height="wrap_content"
                    android:layout_marginTop="12dp"
                    android:layout_marginEnd="48dp"
                    app:constraint_referenced_ids="
                        infra_awsses,infra_elastic,infra_gmail,infra_icloud,infra_icontact,
                        infra_mailchimp,infra_mailgun,infra_mailjet,infra_mandrill,
                        infra_netcore,infra_outlook,infra_phpmailer,infra_paypal,infra_postmark,
                        infra_salesforce,infra_sendgrid,infra_sendinblue,infra_sparkpost,
                        infra_yahoo,infra_zeptomail,infra_zoho"
                    app:flow_horizontalBias="0"
                    app:flow_horizontalGap="6dp"
                    app:flow_horizontalStyle="packed"
                    app:flow_verticalGap="6dp"
                    app:flow_wrapMode="chain"
                    app:layout_constraintEnd_toEndOf="parent"
                    app:layout_constraintStart_toStartOf="parent"
                    app:layout_constraintTop_toBottomOf="@id/swInfra" />

                <ImageView
                    android:id="@+id/infra_awsses"
                    android:layout_width="24dp"
                    android:layout_height="24dp"
                    android:contentDescription="@string/infra_awsses"
                    android:tooltipText="@string/infra_awsses"
                    app:srcCompat="@drawable/infra_awsses"
                    tools:ignore="MissingConstraints" />

                <ImageView
                    android:id="@+id/infra_elastic"
                    android:layout_width="24dp"
                    android:layout_height="24dp"
                    android:contentDescription="@string/infra_elastic"
                    android:tooltipText="@string/infra_elastic"
                    app:srcCompat="@drawable/infra_elastic"
                    tools:ignore="MissingConstraints" />

                <ImageView
                    android:id="@+id/infra_gmail"
                    android:layout_width="24dp"
                    android:layout_height="24dp"
                    android:contentDescription="@string/infra_gmail"
                    android:tooltipText="@string/infra_gmail"
                    app:srcCompat="@drawable/infra_gmail"
                    tools:ignore="MissingConstraints" />

                <ImageView
                    android:id="@+id/infra_icloud"
                    android:layout_width="24dp"
                    android:layout_height="24dp"
                    android:contentDescription="@string/infra_icloud"
                    android:tooltipText="@string/infra_icloud"
                    app:srcCompat="@drawable/infra_icloud"
                    tools:ignore="MissingConstraints" />

                <ImageView
                    android:id="@+id/infra_icontact"
                    android:layout_width="24dp"
                    android:layout_height="24dp"
                    android:contentDescription="@string/infra_icontact"
                    android:tooltipText="@string/infra_icontact"
                    app:srcCompat="@drawable/infra_icontact"
                    tools:ignore="MissingConstraints" />

                <ImageView
                    android:id="@+id/infra_mailchimp"
                    android:layout_width="24dp"
                    android:layout_height="24dp"
                    android:contentDescription="@string/infra_mailchimp"
                    android:tooltipText="@string/infra_mailchimp"
                    app:srcCompat="@drawable/infra_mailchimp"
                    tools:ignore="MissingConstraints" />

                <ImageView
                    android:id="@+id/infra_mailgun"
                    android:layout_width="24dp"
                    android:layout_height="24dp"
                    android:contentDescription="@string/infra_mailgun"
                    android:tooltipText="@string/infra_mailgun"
                    app:srcCompat="@drawable/infra_mailgun"
                    tools:ignore="MissingConstraints" />

                <ImageView
                    android:id="@+id/infra_mailjet"
                    android:layout_width="24dp"
                    android:layout_height="24dp"
                    android:contentDescription="@string/infra_mailjet"
                    android:tooltipText="@string/infra_mailjet"
                    app:srcCompat="@drawable/infra_mailjet"
                    tools:ignore="MissingConstraints" />

                <ImageView
                    android:id="@+id/infra_mandrill"
                    android:layout_width="24dp"
                    android:layout_height="24dp"
                    android:contentDescription="@string/infra_mandrill"
                    android:tooltipText="@string/infra_mandrill"
                    app:srcCompat="@drawable/infra_mandrill"
                    tools:ignore="MissingConstraints" />

                <ImageView
                    android:id="@+id/infra_netcore"
                    android:layout_width="24dp"
                    android:layout_height="24dp"
                    android:contentDescription="@string/infra_netcore"
                    android:tooltipText="@string/infra_netcore"
                    app:srcCompat="@drawable/infra_netcore"
                    tools:ignore="MissingConstraints" />

                <ImageView
                    android:id="@+id/infra_outlook"
                    android:layout_width="24dp"
                    android:layout_height="24dp"
                    android:contentDescription="@string/infra_outlook"
                    android:tooltipText="@string/infra_outlook"
                    app:srcCompat="@drawable/infra_outlook"
                    tools:ignore="MissingConstraints" />

                <ImageView
                    android:id="@+id/infra_paypal"
                    android:layout_width="24dp"
                    android:layout_height="24dp"
                    android:contentDescription="@string/infra_paypal"
                    android:tooltipText="@string/infra_paypal"
                    app:srcCompat="@drawable/infra_paypal"
                    tools:ignore="MissingConstraints" />

                <ImageView
                    android:id="@+id/infra_phpmailer"
                    android:layout_width="24dp"
                    android:layout_height="24dp"
                    android:contentDescription="@string/infra_phpmailer"
                    android:tooltipText="@string/infra_phpmailer"
                    app:srcCompat="@drawable/infra_phpmailer"
                    tools:ignore="MissingConstraints" />

                <ImageView
                    android:id="@+id/infra_postmark"
                    android:layout_width="24dp"
                    android:layout_height="24dp"
                    android:contentDescription="@string/infra_postmark"
                    android:tooltipText="@string/infra_postmark"
                    app:srcCompat="@drawable/infra_postmark"
                    tools:ignore="MissingConstraints" />

                <ImageView
                    android:id="@+id/infra_salesforce"
                    android:layout_width="24dp"
                    android:layout_height="24dp"
                    android:contentDescription="@string/infra_salesforce"
                    android:tooltipText="@string/infra_salesforce"
                    app:srcCompat="@drawable/infra_salesforce"
                    tools:ignore="MissingConstraints" />

                <ImageView
                    android:id="@+id/infra_sendgrid"
                    android:layout_width="24dp"
                    android:layout_height="24dp"
                    android:contentDescription="@string/infra_salesforce"
                    android:tooltipText="@string/infra_sendgrid"
                    app:srcCompat="@drawable/infra_sendgrid"
                    tools:ignore="MissingConstraints" />

                <ImageView
                    android:id="@+id/infra_sendinblue"
                    android:layout_width="24dp"
                    android:layout_height="24dp"
                    android:contentDescription="@string/infra_sendinblue"
                    android:tooltipText="@string/infra_sendinblue"
                    app:srcCompat="@drawable/infra_sendinblue"
                    tools:ignore="MissingConstraints" />

                <ImageView
                    android:id="@+id/infra_sparkpost"
                    android:layout_width="24dp"
                    android:layout_height="24dp"
                    android:contentDescription="@string/infra_sparkpost"
                    android:tooltipText="@string/infra_sparkpost"
                    app:srcCompat="@drawable/infra_sparkpost"
                    tools:ignore="MissingConstraints" />

                <ImageView
                    android:id="@+id/infra_yahoo"
                    android:layout_width="24dp"
                    android:layout_height="24dp"
                    android:contentDescription="@string/infra_yahoo"
                    android:tooltipText="@string/infra_yahoo"
                    app:srcCompat="@drawable/infra_yahoo"
                    tools:ignore="MissingConstraints" />

                <ImageView
                    android:id="@+id/infra_zeptomail"
                    android:layout_width="24dp"
                    android:layout_height="24dp"
                    android:contentDescription="@string/infra_zeptomail"
                    android:tooltipText="@string/infra_zeptomail"
                    app:srcCompat="@drawable/infra_zeptomail"
                    tools:ignore="MissingConstraints" />

                <ImageView
                    android:id="@+id/infra_zoho"
                    android:layout_width="24dp"
                    android:layout_height="24dp"
                    android:contentDescription="@string/infra_zoho"
                    android:tooltipText="@string/infra_zoho"
                    android:visibility="gone"
                    app:srcCompat="@drawable/infra_zoho"
                    tools:ignore="MissingConstraints" />

                <TextView
                    android:id="@+id/tvDkimVerifyHint"
                    android:layout_width="0dp"
                    android:layout_height="wrap_content"
                    android:layout_marginTop="6dp"
                    android:layout_marginEnd="48dp"
                    android:text="@string/title_advanced_usage_hint"
                    android:textAppearance="@style/TextAppearance.AppCompat.Small"
                    android:textColor="?attr/colorWarning"
                    android:textStyle="italic"
                    app:layout_constraintEnd_toEndOf="parent"
                    app:layout_constraintStart_toStartOf="parent"
                    app:layout_constraintTop_toBottomOf="@id/flowInfra" />

                <androidx.appcompat.widget.SwitchCompat
                    android:id="@+id/swDupMsgId"
                    android:layout_width="0dp"
                    android:layout_height="wrap_content"
                    android:layout_marginTop="12dp"
                    android:text="@string/title_advanced_dup_msgid"
                    app:layout_constraintEnd_toEndOf="parent"
                    app:layout_constraintStart_toStartOf="parent"
                    app:layout_constraintTop_toBottomOf="@id/tvDkimVerifyHint"
                    app:switchPadding="12dp" />

                <EditText
                    android:id="@+id/etKeywords"
                    android:layout_width="0dp"
                    android:layout_height="wrap_content"
                    android:layout_marginTop="12dp"
                    android:hint="@string/title_advanced_global_keywords"
                    android:inputType="text"
                    android:textAppearance="@style/TextAppearance.AppCompat.Small"
                    app:layout_constraintEnd_toEndOf="parent"
                    app:layout_constraintStart_toStartOf="parent"
                    app:layout_constraintTop_toBottomOf="@id/swDupMsgId" />

                <TextView
                    android:id="@+id/tvKeywordsHint"
                    android:layout_width="0dp"
                    android:layout_height="wrap_content"
                    android:layout_marginEnd="48dp"
                    android:text="@string/title_advanced_keywords_hint"
                    android:textAppearance="@style/TextAppearance.AppCompat.Small"
                    android:textStyle="italic"
                    app:layout_constraintEnd_toEndOf="parent"
                    app:layout_constraintStart_toStartOf="parent"
                    app:layout_constraintTop_toBottomOf="@id/etKeywords" />

                <androidx.appcompat.widget.SwitchCompat
                    android:id="@+id/swTestIab"
                    android:layout_width="0dp"
                    android:layout_height="wrap_content"
                    android:layout_marginTop="12dp"
                    android:text="@string/title_advanced_test_iab"
                    app:layout_constraintEnd_toEndOf="parent"
                    app:layout_constraintStart_toStartOf="parent"
                    app:layout_constraintTop_toBottomOf="@id/tvKeywordsHint"
                    app:switchPadding="12dp" />

                <Button
                    android:id="@+id/btnImportProviders"
                    style="?android:attr/buttonStyleSmall"
                    android:layout_width="wrap_content"
                    android:layout_height="wrap_content"
                    android:layout_marginTop="12dp"
                    android:text="@string/title_advanced_import_providers"
                    app:layout_constraintStart_toStartOf="parent"
                    app:layout_constraintTop_toBottomOf="@id/swTestIab" />

                <Button
                    android:id="@+id/btnExportClassifier"
                    style="?android:attr/buttonStyleSmall"
                    android:layout_width="wrap_content"
                    android:layout_height="wrap_content"
                    android:layout_marginTop="12dp"
                    android:text="@string/title_advanced_export_classifier"
                    app:layout_constraintStart_toStartOf="parent"
                    app:layout_constraintTop_toBottomOf="@id/btnImportProviders" />

                <TextView
                    android:id="@+id/tvProcessors"
                    android:layout_width="0dp"
                    android:layout_height="wrap_content"
                    android:layout_marginTop="12dp"
                    android:text="@string/title_advanced_processors"
                    android:textAppearance="@style/TextAppearance.AppCompat.Small"
                    app:layout_constraintEnd_toEndOf="parent"
                    app:layout_constraintStart_toStartOf="parent"
                    app:layout_constraintTop_toBottomOf="@id/btnExportClassifier" />

                <TextView
                    android:id="@+id/tvMemoryClass"
                    android:layout_width="0dp"
                    android:layout_height="wrap_content"
                    android:text="@string/title_advanced_memory_class"
                    android:textAppearance="@style/TextAppearance.AppCompat.Small"
                    app:layout_constraintEnd_toEndOf="parent"
                    app:layout_constraintStart_toStartOf="parent"
                    app:layout_constraintTop_toBottomOf="@id/tvProcessors" />

                <TextView
                    android:id="@+id/tvMemoryUsage"
                    android:layout_width="0dp"
                    android:layout_height="wrap_content"
                    android:text="@string/title_advanced_memory_class"
                    android:textAppearance="@style/TextAppearance.AppCompat.Small"
                    app:layout_constraintEnd_toEndOf="parent"
                    app:layout_constraintStart_toStartOf="parent"
                    app:layout_constraintTop_toBottomOf="@id/tvMemoryClass" />

                <TextView
                    android:id="@+id/tvStorageUsage"
                    android:layout_width="0dp"
                    android:layout_height="wrap_content"
                    android:text="@string/title_advanced_storage_usage"
                    android:textAppearance="@style/TextAppearance.AppCompat.Small"
                    app:layout_constraintEnd_toEndOf="parent"
                    app:layout_constraintStart_toStartOf="parent"
                    app:layout_constraintTop_toBottomOf="@id/tvMemoryUsage" />


                <TextView
                    android:id="@+id/tvCacheUsage"
                    android:layout_width="0dp"
                    android:layout_height="wrap_content"
                    android:text="@string/title_advanced_storage_usage"
                    android:textAppearance="@style/TextAppearance.AppCompat.Small"
                    app:layout_constraintEnd_toEndOf="parent"
                    app:layout_constraintStart_toStartOf="parent"
                    app:layout_constraintTop_toBottomOf="@id/tvStorageUsage" />

                <TextView
                    android:id="@+id/tvCursorWindow"
                    android:layout_width="0dp"
                    android:layout_height="wrap_content"
                    android:text="@string/title_advanced_cursor_window"
                    android:textAppearance="@style/TextAppearance.AppCompat.Small"
                    android:textIsSelectable="true"
                    android:visibility="gone"
                    app:layout_constraintEnd_toEndOf="parent"
                    app:layout_constraintStart_toStartOf="parent"
                    app:layout_constraintTop_toBottomOf="@id/tvCacheUsage" />

                <TextView
                    android:id="@+id/tvContactInfo"
                    android:layout_width="0dp"
                    android:layout_height="wrap_content"
                    android:text="@string/title_advanced_contact_info"
                    android:textAppearance="@style/TextAppearance.AppCompat.Small"
                    android:textIsSelectable="true"
                    app:layout_constraintEnd_toEndOf="parent"
                    app:layout_constraintStart_toStartOf="parent"
                    app:layout_constraintTop_toBottomOf="@id/tvCursorWindow" />

                <TextView
                    android:id="@+id/tvSuffixes"
                    android:layout_width="0dp"
                    android:layout_height="wrap_content"
                    android:text="@string/title_advanced_suffixes"
                    android:textAppearance="@style/TextAppearance.AppCompat.Small"
                    android:textIsSelectable="true"
                    app:layout_constraintEnd_toEndOf="parent"
                    app:layout_constraintStart_toStartOf="parent"
                    app:layout_constraintTop_toBottomOf="@id/tvContactInfo" />

                <TextView
                    android:id="@+id/tvAndroidId"
                    android:layout_width="0dp"
                    android:layout_height="wrap_content"
                    android:text="@string/title_advanced_android_id"
                    android:textAppearance="@style/TextAppearance.AppCompat.Small"
                    android:textIsSelectable="true"
                    app:layout_constraintEnd_toEndOf="parent"
                    app:layout_constraintStart_toStartOf="parent"
                    app:layout_constraintTop_toBottomOf="@id/tvSuffixes" />

                <TextView
                    android:id="@+id/tvFingerprint"
                    android:layout_width="0dp"
                    android:layout_height="wrap_content"
                    android:fontFamily="monospace"
                    android:text="12:34:56:78:9A:BC:CD:EF"
                    android:textAppearance="@style/TextAppearance.AppCompat.Small"
                    android:textIsSelectable="true"
                    app:layout_constraintEnd_toEndOf="parent"
                    app:layout_constraintStart_toStartOf="parent"
                    app:layout_constraintTop_toBottomOf="@id/tvAndroidId" />

                <Button
                    android:id="@+id/btnGC"
                    style="?android:attr/buttonStyleSmall"
                    android:layout_width="wrap_content"
                    android:layout_height="wrap_content"
                    android:layout_marginTop="12dp"
                    android:text="@string/title_advanced_gc"
                    app:layout_constraintStart_toStartOf="parent"
                    app:layout_constraintTop_toBottomOf="@id/tvFingerprint" />

                <Button
                    android:id="@+id/btnCharsets"
                    style="?android:attr/buttonStyleSmall"
                    android:layout_width="wrap_content"
                    android:layout_height="wrap_content"
                    android:layout_marginTop="12dp"
                    android:text="@string/title_advanced_charsets"
                    app:layout_constraintStart_toStartOf="parent"
                    app:layout_constraintTop_toBottomOf="@id/btnGC" />

                <Button
                    android:id="@+id/btnFontMap"
                    style="?android:attr/buttonStyleSmall"
                    android:layout_width="wrap_content"
                    android:layout_height="wrap_content"
                    android:layout_marginTop="12dp"
                    android:text="@string/title_advanced_font_map"
                    app:layout_constraintStart_toStartOf="parent"
                    app:layout_constraintTop_toBottomOf="@id/btnCharsets" />

                <Button
                    android:id="@+id/btnFiles"
                    style="?android:attr/buttonStyleSmall"
                    android:layout_width="wrap_content"
                    android:layout_height="wrap_content"
                    android:layout_marginTop="12dp"
                    android:text="@string/title_advanced_files"
                    app:layout_constraintStart_toStartOf="parent"
                    app:layout_constraintTop_toBottomOf="@id/btnFontMap" />

                <Button
                    android:id="@+id/btnUris"
                    style="?android:attr/buttonStyleSmall"
                    android:layout_width="wrap_content"
                    android:layout_height="wrap_content"
                    android:layout_marginTop="12dp"
                    android:text="@string/title_advanced_uris"
                    app:layout_constraintStart_toStartOf="parent"
                    app:layout_constraintTop_toBottomOf="@id/btnFiles" />

                <Button
                    android:id="@+id/btnAllPermissions"
                    style="?android:attr/buttonStyleSmall"
                    android:layout_width="wrap_content"
                    android:layout_height="wrap_content"
                    android:layout_marginTop="12dp"
                    android:text="@string/title_advanced_all_permissions"
                    app:layout_constraintStart_toStartOf="parent"
                    app:layout_constraintTop_toBottomOf="@id/btnUris" />

                <TextView
                    android:id="@+id/tvPermissions"
                    android:layout_width="0dp"
                    android:layout_height="wrap_content"
                    android:layout_marginTop="12dp"
                    android:text="Permissions"
                    android:textAppearance="@style/TextAppearance.AppCompat.Small"
                    android:textIsSelectable="true"
                    app:layout_constraintEnd_toEndOf="parent"
                    app:layout_constraintStart_toStartOf="parent"
                    app:layout_constraintTop_toBottomOf="@id/btnAllPermissions" />
            </androidx.constraintlayout.widget.ConstraintLayout>
        </androidx.cardview.widget.CardView>
    </androidx.constraintlayout.widget.ConstraintLayout>
</eu.faircode.email.ScrollViewEx><|MERGE_RESOLUTION|>--- conflicted
+++ resolved
@@ -1150,23 +1150,27 @@
                     app:switchPadding="12dp" />
 
                 <androidx.appcompat.widget.SwitchCompat
-<<<<<<< HEAD
+                    android:id="@+id/swEmergency"
+                    android:layout_width="0dp"
+                    android:layout_height="wrap_content"
+                    android:layout_marginTop="12dp"
+                    android:checked="true"
+                    android:text="@string/title_advanced_emergency"
+                    app:layout_constraintEnd_toEndOf="parent"
+                    app:layout_constraintStart_toStartOf="parent"
+                    app:layout_constraintTop_toBottomOf="@id/swAutostart"
+                    app:switchPadding="12dp" />
+
+                <androidx.appcompat.widget.SwitchCompat
                     android:id="@+id/swHwAccel"
-=======
-                    android:id="@+id/swEmergency"
->>>>>>> 3b05c841
-                    android:layout_width="0dp"
-                    android:layout_height="wrap_content"
-                    android:layout_marginTop="12dp"
-                    android:checked="true"
-<<<<<<< HEAD
+                    android:layout_width="0dp"
+                    android:layout_height="wrap_content"
+                    android:layout_marginTop="12dp"
+                    android:checked="true"
                     android:text="@string/title_advanced_hwaccel"
-=======
-                    android:text="@string/title_advanced_emergency"
->>>>>>> 3b05c841
-                    app:layout_constraintEnd_toEndOf="parent"
-                    app:layout_constraintStart_toStartOf="parent"
-                    app:layout_constraintTop_toBottomOf="@id/swAutostart"
+                    app:layout_constraintEnd_toEndOf="parent"
+                    app:layout_constraintStart_toStartOf="parent"
+                    app:layout_constraintTop_toBottomOf="@id/swEmergency"
                     app:switchPadding="12dp" />
 
                 <androidx.appcompat.widget.SwitchCompat
@@ -1178,11 +1182,7 @@
                     android:text="@string/title_advanced_work_manager"
                     app:layout_constraintEnd_toEndOf="parent"
                     app:layout_constraintStart_toStartOf="parent"
-<<<<<<< HEAD
                     app:layout_constraintTop_toBottomOf="@id/swHwAccel"
-=======
-                    app:layout_constraintTop_toBottomOf="@id/swEmergency"
->>>>>>> 3b05c841
                     app:switchPadding="12dp" />
 
                 <androidx.appcompat.widget.SwitchCompat
