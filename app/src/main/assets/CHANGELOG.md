## Changelog

&#x1F30E; [Google Translate](https://translate.google.com/translate?sl=en&u=https://github.com/M66B/FairEmail/blob/master/CHANGELOG.md)

### [Caudipteryx](https://en.wikipedia.org/wiki/Caudipteryx)

<<<<<<< HEAD
### Next version

* Added Outlook Tenant ID field
=======
### 1.1795 - 2021-12-23

* Small improvements and minor bug fixes
* Updated translations
>>>>>>> 8d7ca4ab

### 1.1794 - 2021-12-22

* Added logarithmic PIN failure delay of 3 seconds
* Small improvements and minor bug fixes
* Updated translations

### 1.1793 - 2021-12-20

* Fixed crash related to resending
* Added compact mode for accounts on start screen
* Small improvements and minor bug fixes
* Updated translations

### 1.1792 - 2021-12-18

* Fixed always resending (2)
* Small improvements and minor bug fixes
* Updated translations

### 1.1791 - 2021-12-18

* Fixed always resending
* Added receive option to group on sender/subject
* Small improvements and minor bug fixes
* Updated translations

### 1.1790 - 2021-12-16

* Small improvements and minor bug fixes
* Updated AndroidX
* Updated translations

### 1.1789 - 2021-12-14

* Added support for foldable devices
* Small improvements and minor bug fixes
* Updated build tools
* Updated translations

### 1.1788 - 2021-12-13

* Added experimental resend support (RFC2822 section 3.6.6)
* Small improvements and minor bug fixes
* Updated translations

### 1.1787 - 2021-12-11

* Fixed always downloading headers/bodies for rules requiring this
* Small improvements and minor bug fixes
* Updated translations

### 1.1786 - 2021-12-10

* Fixed marking messages read in some situations
* Small improvements and minor bug fixes
* Updated translations

### 1.1785 - 2021-12-09

* Added "text contains" filter rule condition
* Small improvements and minor bug fixes
* Updated translations

### 1.1784 - 2021-12-08

* Added display option to override widths in original message view
* Added sync twice within 30 seconds to sync all messages
* Small improvements and minor bug fixes
* Updated translations

### 1.1783 - 2021-12-02

* Added display option to use highlight color for unread shadow
* Added display option for wide color stripe
* Added notification/delete for POP3 when "leave deleted" is enabled
* Improved support for read-only folders
* Small improvements and minor bug fixes
* Updated translations

### 1.1782 - 2021-11-27

* Added optional set importance button
* Small improvements and minor bug fixes
* Updated translations

### 1.1781 - 2021-11-23

* Added behavior option to enable swipe right to reply
* Added separate sort order setting for unified folders
* Updated AndroidX
* Small improvements and minor bug fixes
* Updated translations

### [Banji](https://en.wikipedia.org/wiki/Banji)

### 1.1780 - 2021-11-15

* Fixed empty lines in message headers
* Improved handling of read-only folders
* Small improvements and minor bug fixes
* Updated translations

### 1.1779 - 2021-11-13

* Added using folder colors for Gmail labels
* Added highlighting of searched text in messages
* Added filter for trashed messages in conversations
* Small improvements and minor bug fixes
* Updated translations

### 1.1778 - 2021-11-11

* Fixed duplicate submenu icons
* Small improvements and minor bug fixes

### 1.1777 - 2021-11-11

* Small improvements and minor bug fixes
* Updated translations

### 1.1776 - 2021-11-10

* Added message menu icons
* Small improvements and minor bug fixes
* Updated translations

### 1.1775 - 2021-11-09

* Small improvements and minor bug fixes
* Updated AndroidX
* Updated translations

### 1.1774 - 2021-11-08

* Added option to configure card padding (3-dots overflow menu)
* Small improvements and minor bug fixes
* Updated translations

### 1.1773 - 2021-11-06

* Small improvements and minor bug fixes
* Updated translations

### 1.1772 - 2021-11-04

* Added check for sending to no-reply addresses
* Small improvements and minor bug fixes
* Updated translations

### 1.1771 - 2021-11-03

* Small improvements and minor bug fixes
* Updated translations

### 1.1770 - 2021-11-01

* Added option to lock app (biometric/PIN) on leaving app
* Small improvements and minor bug fixes
* Updated AndroidX
* Updated translations

### 1.1769 - 2021-10-28

* Fixed drafts not being removed
* Added Emoji font loading (privacy settings)
* Small improvements and minor bug fixes
* Updated AndroidX
* Updated translations

### 1.1768 - 2021-10-27

* Added Material You theme (Android 12)
* Small improvements and minor bug fixes
* Updated translations

### 1.1767 - 2021-10-26

* Small improvements and minor bug fixes
* Updated translations

### 1.1766

* Small improvements and minor bug fixes
* Updated translations

### 1.1765

* Added option to disable lock on screen off for biometric authentication
* Small improvements and minor bug fixes
* Updated translations

### 1.1764

* Added support for latin and roman numbered lists (view only)
* Report new messages when composing a message [1]
* Use account categories for identities
* Small improvements and minor bug fixes
* Updated translations

[1] This is an experiment which needs to be enabled in the miscellaneous settings.

### 1.1763

* Small improvements and minor bug fixes
* Updated libraries
* Updated translations

### 1.1762

* Small improvements and minor bug fixes
* Updated translations

### 1.1761

* Small improvements and minor bug fixes
* Updated translations

### 1.1760

* Added multiple select spam / block sender
* Added conditional searching via search index
* Small improvements and minor bug fixes
* Updated translations

### 1.1757

* Improved send progress calculation
* Small improvements and minor bug fixes
* Updated translations

### 1.1756

* Added settings import result dialog
* Added send progress bar in sending notification
* Small improvements and minor bug fixes
* Updated translations

### 1.1755

* Added no font option for outgoing messages (send settings)
* Reduced memory usage
* Small improvements and minor bug fixes
* Updated translations

### [Adratiklit](https://en.wikipedia.org/wiki/Adratiklit)

### 1.1754

* Small improvements and minor bug fixes
* Updated translations

### 1.1752

* Added account categories [1]
* Small improvements and minor bug fixes
* Updated translations

[1] accounts, unified folders and messages in the unified inbox will be grouped by category.

### 1.1751

* Fixed updating system folder properties

### 1.1750

* Auto reselect system folders

### 1.1749

* Fixed handling namespace errors

### 1.1748

* Small improvements and minor bug fixes
* Updated translations

### 1.1747

* Disabled Android Auto support for the Play store version [1]
* Small improvements and minor bug fixes
* Updated translations

[1] Google does not allow email apps with Android Auto support, see the FAQ.

### 1.1746

* Enabled Android auto support (see the FAQ for details)

### [Zanabazar](https://en.wikipedia.org/wiki/Zanabazar_junior)

### 1.1745

* Auto delete stale grouped operations

### 1.1744

* Small improvements and minor bug fixes
* Updated translations

### 1.1743

* Fixed listing personal root namespace
* Small improvements and minor bug fixes
* Updated translations

### 1.1742

* Small improvements and minor bug fixes
* Updated AndroidX
* Updated translations

### 1.1741

* Fixed empty account/identity list crash
* Updated AndroidX
* Updated translations

### 1.1740

* Added importing/exporting of vCards for local contact database
* Added option to show number of unread drafts in the navigation menu
* Added option to disable collapsing on manually marking read/unread
* Reduced memory usage
* Small improvements and minor bug fixes

### 1.1739

* Showing search index state
* Small improvements and minor bug fixes
* Updated translations

### 1.1738

* Added theme option for always light message editor
* Small improvements and minor bug fixes
* Updated translations

### 1.1737

* Fixed crash

### 1.1736

* Small improvements and minor bug fixes

### 1.1735

* Added guided workaround for Outlook authentication errors

### 1.1734

* Added color to saved searches

### 1.1733

* Added saved searches (experimental)

### 1.1732

* Added collapsing of navigation menu folders
* Added theme option for default light original message view
* Unified colors based on account folder colors
* Showing folders of all personal namespaces
* Improved Android 12 support
* Fixed all reported bugs

### [Yaverlandia](https://en.wikipedia.org/wiki/Yaverlandia)

### 1.1731

* Fixed invalid error reports

### 1.1730

* Small improvements and minor bug fixes

### 1.1729

* Added miscellaneous option to disable showing the changelog

### 1.1728

* Prevent suggesting spam contacts
* Confirm deleting block sender rules

### 1.1727

* Following dark/light theme for original message view
* Added message menu item / optional button to force light theme for original message view
* Moved block sender rules to local contact database to make it a free feature
* Fixed verifying some S/MIME signatures

### 1.1726

* Show in-app changelog after updating

### 1.1725

* Added in-app changelog

### 1.1724

* Added display option for fixed date header
* Moved navigation folders under accounts in the navigation menu

### 1.1723

* Fixed polling sometimes stopping

### 1.1722

* Added sort folders on unread messages option
* Added Outlook .msg file decoder

### 1.1721

* Added decoding of Sophos Email Appliance links
* Updated libraries

### 1.1720

* Moved outbox to unified folders in navigation menu
* Added connection option to connect via VPN only
* Added sqlite checkpoint after processing operations

### [Xiyunykus](https://en.wikipedia.org/wiki/Xiyunykus)

### 1.1719

* Added tap on folder name to go to folder (conversation/message view only)<|MERGE_RESOLUTION|>--- conflicted
+++ resolved
@@ -4,16 +4,14 @@
 
 ### [Caudipteryx](https://en.wikipedia.org/wiki/Caudipteryx)
 
-<<<<<<< HEAD
 ### Next version
 
 * Added Outlook Tenant ID field
-=======
+
 ### 1.1795 - 2021-12-23
 
 * Small improvements and minor bug fixes
 * Updated translations
->>>>>>> 8d7ca4ab
 
 ### 1.1794 - 2021-12-22
 
