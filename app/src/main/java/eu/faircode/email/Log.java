package eu.faircode.email;

/*
    This file is part of FairEmail.

    FairEmail is free software: you can redistribute it and/or modify
    it under the terms of the GNU General Public License as published by
    the Free Software Foundation, either version 3 of the License, or
    (at your option) any later version.

    FairEmail is distributed in the hope that it will be useful,
    but WITHOUT ANY WARRANTY; without even the implied warranty of
    MERCHANTABILITY or FITNESS FOR A PARTICULAR PURPOSE.  See the
    GNU General Public License for more details.

    You should have received a copy of the GNU General Public License
    along with FairEmail.  If not, see <http://www.gnu.org/licenses/>.

    Copyright 2018-2023 by Marcel Bokhorst (M66B)
*/

import static androidx.browser.customtabs.CustomTabsService.ACTION_CUSTOM_TABS_CONNECTION;

import android.app.ActivityManager;
import android.app.ApplicationExitInfo;
import android.app.Dialog;
import android.app.Notification;
import android.app.NotificationChannel;
import android.app.NotificationManager;
import android.app.usage.UsageEvents;
import android.app.usage.UsageStatsManager;
import android.content.ContentResolver;
import android.content.Context;
import android.content.DialogInterface;
import android.content.Intent;
import android.content.SharedPreferences;
import android.content.UriPermission;
import android.content.pm.ApplicationInfo;
import android.content.pm.PackageInfo;
import android.content.pm.PackageManager;
import android.content.pm.PermissionGroupInfo;
import android.content.pm.PermissionInfo;
import android.content.pm.ResolveInfo;
import android.content.pm.verify.domain.DomainVerificationManager;
import android.content.pm.verify.domain.DomainVerificationUserState;
import android.content.res.Configuration;
import android.content.res.Resources;
import android.database.Cursor;
import android.database.sqlite.SQLiteDatabase;
import android.database.sqlite.SQLiteFullException;
import android.graphics.Point;
import android.graphics.Typeface;
import android.net.ConnectivityManager;
import android.net.LinkProperties;
import android.net.Network;
import android.net.NetworkCapabilities;
import android.net.NetworkInfo;
import android.net.Uri;
import android.os.Build;
import android.os.Bundle;
import android.os.DeadObjectException;
import android.os.DeadSystemException;
import android.os.Debug;
import android.os.Environment;
import android.os.IBinder;
import android.os.LocaleList;
import android.os.OperationCanceledException;
import android.os.PowerManager;
import android.os.RemoteException;
import android.os.SystemClock;
import android.os.TransactionTooLargeException;
import android.os.ext.SdkExtensions;
import android.provider.Settings;
import android.text.SpannableStringBuilder;
import android.text.Spanned;
import android.text.TextUtils;
import android.text.style.RelativeSizeSpan;
import android.text.style.StrikethroughSpan;
import android.text.style.StyleSpan;
import android.util.Printer;
import android.view.Display;
import android.view.InflateException;
import android.view.LayoutInflater;
import android.view.View;
import android.view.WindowManager;
import android.widget.TextView;
import android.widget.Toast;

import androidx.annotation.NonNull;
import androidx.annotation.Nullable;
import androidx.annotation.RequiresApi;
import androidx.appcompat.app.AlertDialog;
import androidx.fragment.app.Fragment;
import androidx.fragment.app.FragmentManager;
import androidx.preference.PreferenceManager;
import androidx.webkit.WebViewCompat;
import androidx.webkit.WebViewFeature;
import androidx.work.WorkInfo;
import androidx.work.WorkManager;
import androidx.work.WorkQuery;

import com.bugsnag.android.BreadcrumbType;
import com.bugsnag.android.Bugsnag;
import com.bugsnag.android.Client;
import com.bugsnag.android.ErrorTypes;
import com.bugsnag.android.Event;
import com.bugsnag.android.OnErrorCallback;
import com.bugsnag.android.OnSessionCallback;
import com.bugsnag.android.Session;
import com.bugsnag.android.Severity;
import com.sun.mail.iap.BadCommandException;
import com.sun.mail.iap.ConnectionException;
import com.sun.mail.iap.ProtocolException;
import com.sun.mail.util.FolderClosedIOException;
import com.sun.mail.util.MailConnectException;

import net.openid.appauth.AuthState;
import net.openid.appauth.TokenResponse;

import org.json.JSONException;
import org.json.JSONObject;

import java.io.BufferedOutputStream;
import java.io.BufferedReader;
import java.io.File;
import java.io.FileNotFoundException;
import java.io.FileOutputStream;
import java.io.FileWriter;
import java.io.IOException;
import java.io.InputStreamReader;
import java.io.OutputStream;
import java.io.UnsupportedEncodingException;
import java.lang.reflect.Array;
import java.net.InetAddress;
import java.net.InterfaceAddress;
import java.net.NetworkInterface;
import java.net.SocketException;
import java.net.SocketTimeoutException;
import java.net.UnknownHostException;
import java.nio.charset.StandardCharsets;
import java.nio.file.FileStore;
import java.nio.file.FileSystems;
import java.security.KeyStore;
import java.security.Provider;
import java.security.Security;
import java.security.cert.CertPathValidatorException;
import java.text.DateFormat;
import java.text.DateFormatSymbols;
import java.text.SimpleDateFormat;
import java.util.ArrayList;
import java.util.Arrays;
import java.util.Collections;
import java.util.Comparator;
import java.util.Date;
import java.util.Enumeration;
import java.util.HashMap;
import java.util.HashSet;
import java.util.List;
import java.util.Locale;
import java.util.Map;
import java.util.Objects;
import java.util.Properties;
import java.util.Set;
import java.util.TimeZone;
import java.util.UUID;
import java.util.concurrent.TimeoutException;

import javax.mail.Address;
import javax.mail.AuthenticationFailedException;
import javax.mail.FolderClosedException;
import javax.mail.MessageRemovedException;
import javax.mail.MessagingException;
import javax.mail.Part;
import javax.mail.StoreClosedException;
import javax.mail.internet.InternetAddress;
import javax.mail.internet.MimeUtility;
import javax.net.ssl.SSLContext;
import javax.net.ssl.SSLHandshakeException;
import javax.net.ssl.SSLPeerUnverifiedException;
import javax.net.ssl.SSLSocket;
import javax.net.ssl.TrustManager;
import javax.net.ssl.TrustManagerFactory;

public class Log {
    private static Context ctx;

    private static int level = android.util.Log.INFO;
    private static final long MAX_LOG_SIZE = 8 * 1024 * 1024L;
    private static final int MAX_CRASH_REPORTS = (BuildConfig.TEST_RELEASE ? 50 : 5);
    private static final long MIN_FILE_SIZE = 1024 * 1024L;
    private static final long MIN_ZIP_SIZE = 2 * 1024 * 1024L;
    private static final String TAG = "fairemail";

    // https://docs.oracle.com/javase/8/docs/technotes/guides/net/proxies.html
    // https://docs.oracle.com/javase/8/docs/api/java/net/doc-files/net-properties.html
    private static final List<String> NETWORK_PROPS = Collections.unmodifiableList(Arrays.asList(
            "java.net.preferIPv4Stack",
            "java.net.preferIPv6Addresses",
            "http.proxyHost",
            "http.proxyPort",
            "http.nonProxyHosts",
            "https.proxyHost",
            "https.proxyPort",
            //"ftp.proxyHost",
            //"ftp.proxyPort",
            //"ftp.nonProxyHosts",
            "socksProxyHost",
            "socksProxyPort",
            "socksProxyVersion",
            "java.net.socks.username",
            //"java.net.socks.password",
            "http.agent",
            "http.keepalive",
            "http.maxConnections",
            "http.maxRedirects",
            "http.auth.digest.validateServer",
            "http.auth.digest.validateProxy",
            "http.auth.digest.cnonceRepeat",
            "http.auth.ntlm.domain",
            "jdk.https.negotiate.cbt",
            "networkaddress.cache.ttl",
            "networkaddress.cache.negative.ttl"
    ));

    static final String TOKEN_REFRESH_REQUIRED =
            "Token refresh required. Is there a VPN based app running?";

    public static void setLevel(Context context) {
        SharedPreferences prefs = PreferenceManager.getDefaultSharedPreferences(context);
        boolean debug = prefs.getBoolean("debug", false);
        if (debug)
            level = android.util.Log.DEBUG;
        else {
            int def = (BuildConfig.DEBUG ? android.util.Log.INFO : android.util.Log.WARN);
            level = prefs.getInt("log_level", def);
        }
        android.util.Log.d(TAG, "Log level=" + level);
    }

    public static boolean isDebugLogLevel() {
        return (level <= android.util.Log.INFO);
    }

    public static int d(String msg) {
        if (level <= android.util.Log.DEBUG)
            return android.util.Log.d(TAG, msg);
        else
            return 0;
    }

    public static int d(String tag, String msg) {
        if (level <= android.util.Log.DEBUG)
            return android.util.Log.d(tag, msg);
        else
            return 0;
    }

    public static int i(String msg) {
        if (level <= android.util.Log.INFO || BuildConfig.DEBUG)
            return android.util.Log.i(TAG, msg);
        else
            return 0;
    }

    public static int i(String tag, String msg) {
        if (level <= android.util.Log.INFO || BuildConfig.DEBUG)
            return android.util.Log.i(tag, msg);
        else
            return 0;
    }

    public static int w(String msg) {
        return android.util.Log.w(TAG, msg);
    }

    public static int e(String msg) {
        if (BuildConfig.BETA_RELEASE)
            try {
                Throwable ex = new Throwable(msg);
                List<StackTraceElement> ss = new ArrayList<>(Arrays.asList(ex.getStackTrace()));
                ss.remove(0);
                ex.setStackTrace(ss.toArray(new StackTraceElement[0]));
                Bugsnag.notify(ex, new OnErrorCallback() {
                    @Override
                    public boolean onError(@NonNull Event event) {
                        event.setSeverity(Severity.ERROR);
                        return true;
                    }
                });
            } catch (Throwable ex) {
                ex.printStackTrace();
            }
        return android.util.Log.e(TAG, msg);
    }

    public static int i(Throwable ex) {
        return android.util.Log.i(TAG, ex + "\n" + android.util.Log.getStackTraceString(ex));
    }

    public static int w(Throwable ex) {
        if (BuildConfig.BETA_RELEASE)
            try {
                final StackTraceElement[] ste = new Throwable().getStackTrace();
                Bugsnag.notify(ex, new OnErrorCallback() {
                    @Override
                    public boolean onError(@NonNull Event event) {
                        event.setSeverity(Severity.INFO);
                        if (ste.length > 1)
                            event.addMetadata("extra", "caller", ste[1].toString());
                        return true;
                    }
                });
            } catch (Throwable ex1) {
                ex1.printStackTrace();
            }
        return android.util.Log.w(TAG, ex + "\n" + android.util.Log.getStackTraceString(ex));
    }

    public static int e(Throwable ex) {
        if (BuildConfig.BETA_RELEASE)
            try {
                final StackTraceElement[] ste = new Throwable().getStackTrace();
                Bugsnag.notify(ex, new OnErrorCallback() {
                    @Override
                    public boolean onError(@NonNull Event event) {
                        event.setSeverity(Severity.WARNING);
                        if (ste.length > 1)
                            event.addMetadata("extra", "caller", ste[1].toString());
                        return true;
                    }
                });
            } catch (Throwable ex1) {
                ex1.printStackTrace();
            }
        return android.util.Log.e(TAG, ex + "\n" + android.util.Log.getStackTraceString(ex));
    }

    public static int i(String prefix, Throwable ex) {
        return android.util.Log.i(TAG, prefix + " " + ex + "\n" + android.util.Log.getStackTraceString(ex));
    }

    public static int w(String prefix, Throwable ex) {
        if (BuildConfig.BETA_RELEASE)
            try {
                Bugsnag.notify(ex, new OnErrorCallback() {
                    @Override
                    public boolean onError(@NonNull Event event) {
                        event.setSeverity(Severity.INFO);
                        return true;
                    }
                });
            } catch (Throwable ex1) {
                ex1.printStackTrace();
            }
        return android.util.Log.w(TAG, prefix + " " + ex + "\n" + android.util.Log.getStackTraceString(ex));
    }

    public static int e(String prefix, Throwable ex) {
        if (BuildConfig.BETA_RELEASE)
            try {
                Bugsnag.notify(ex, new OnErrorCallback() {
                    @Override
                    public boolean onError(@NonNull Event event) {
                        event.setSeverity(Severity.WARNING);
                        return true;
                    }
                });
            } catch (Throwable ex1) {
                ex1.printStackTrace();
            }
        return android.util.Log.e(TAG, prefix + " " + ex + "\n" + android.util.Log.getStackTraceString(ex));
    }

    public static void persist(String message) {
        if (ctx == null)
            Log.e(message);
        else
            EntityLog.log(ctx, message);
    }

    public static void persist(EntityLog.Type type, String message) {
        if (ctx == null)
            Log.e(message);
        else
            EntityLog.log(ctx, type, message);
    }

    static void setCrashReporting(boolean enabled) {
        try {
            if (enabled)
                Bugsnag.startSession();
        } catch (Throwable ex) {
            ex.printStackTrace();
        }
    }

    public static void breadcrumb(String name, String key, String value) {
        Map<String, String> crumb = new HashMap<>();
        crumb.put(key, value);
        breadcrumb(name, crumb);
    }

    public static void breadcrumb(String name, Map<String, String> crumb) {
        try {
            crumb.put("free", Integer.toString(Log.getFreeMemMb()));

            StringBuilder sb = new StringBuilder();
            sb.append("Breadcrumb ").append(name);
            Map<String, Object> ocrumb = new HashMap<>();
            for (String key : crumb.keySet()) {
                String val = crumb.get(key);
                sb.append(' ').append(key).append('=').append(val);
                ocrumb.put(key, val);
            }
            Log.i(sb.toString());
            Bugsnag.leaveBreadcrumb(name, ocrumb, BreadcrumbType.LOG);
        } catch (Throwable ex) {
            ex.printStackTrace();
        }
    }

    static void setup(Context context) {
        ctx = context;
        setLevel(context);
        setupBugsnag(context);
    }

    private static void setupBugsnag(final Context context) {
        try {
            Log.i("Configuring Bugsnag");

            // https://docs.bugsnag.com/platforms/android/sdk/
            com.bugsnag.android.Configuration config =
                    new com.bugsnag.android.Configuration("9d2d57476a0614974449a3ec33f2604a");
            config.setTelemetry(Collections.emptySet());

            if (BuildConfig.DEBUG)
                config.setReleaseStage("debug");
            else {
                String type;
                if (Helper.hasValidFingerprint(context)) {
                    if (BuildConfig.PLAY_STORE_RELEASE)
                        type = "play";
                    else if (BuildConfig.AMAZON_RELEASE)
                        type = "amazon";
                    else
                        type = "full";
                } else {
                    if (BuildConfig.APPLICATION_ID.startsWith("eu.faircode.email"))
                        type = "other";
                    else
                        type = "clone";
                }
                config.setReleaseStage(type + (BuildConfig.BETA_RELEASE ? "/beta" : ""));
            }

            config.setAutoTrackSessions(false);

            ErrorTypes etypes = new ErrorTypes();
            etypes.setAnrs(BuildConfig.DEBUG);
            etypes.setNdkCrashes(false);
            config.setEnabledErrorTypes(etypes);
            config.setMaxBreadcrumbs(BuildConfig.PLAY_STORE_RELEASE ? 250 : 500);

            Set<String> ignore = new HashSet<>();

            ignore.add("com.sun.mail.util.MailConnectException");

            ignore.add("android.accounts.AuthenticatorException");
            ignore.add("android.accounts.OperationCanceledException");
            ignore.add("android.app.RemoteServiceException");

            ignore.add("java.lang.NoClassDefFoundError");
            ignore.add("java.lang.UnsatisfiedLinkError");

            ignore.add("java.nio.charset.MalformedInputException");

            ignore.add("java.net.ConnectException");
            ignore.add("java.net.SocketException");
            ignore.add("java.net.SocketTimeoutException");
            ignore.add("java.net.UnknownHostException");

            ignore.add("javax.mail.AuthenticationFailedException");
            ignore.add("javax.mail.internet.AddressException");
            ignore.add("javax.mail.internet.ParseException");
            ignore.add("javax.mail.MessageRemovedException");
            ignore.add("javax.mail.FolderNotFoundException");
            ignore.add("javax.mail.ReadOnlyFolderException");
            ignore.add("javax.mail.FolderClosedException");
            ignore.add("com.sun.mail.util.FolderClosedIOException");
            ignore.add("javax.mail.StoreClosedException");

            ignore.add("org.xmlpull.v1.XmlPullParserException");

            config.setDiscardClasses(ignore);

            final SharedPreferences prefs = PreferenceManager.getDefaultSharedPreferences(context);
            ActivityManager am = Helper.getSystemService(context, ActivityManager.class);

            String no_internet = context.getString(R.string.title_no_internet);

            String installer = context.getPackageManager().getInstallerPackageName(BuildConfig.APPLICATION_ID);
            config.addMetadata("extra", "revision", BuildConfig.REVISION);
            config.addMetadata("extra", "installer", installer == null ? "-" : installer);
            config.addMetadata("extra", "installed", new Date(Helper.getInstallTime(context)).toString());
            config.addMetadata("extra", "fingerprint", Helper.hasValidFingerprint(context));
            config.addMetadata("extra", "memory_class", am.getMemoryClass());
            config.addMetadata("extra", "memory_class_large", am.getLargeMemoryClass());
            config.addMetadata("extra", "build_host", Build.HOST);
            config.addMetadata("extra", "build_time", new Date(Build.TIME));

            config.addOnSession(new OnSessionCallback() {
                @Override
                public boolean onSession(@NonNull Session session) {
                    // opt-in
                    return prefs.getBoolean("crash_reports", false) || BuildConfig.TEST_RELEASE;
                }
            });

            config.addOnError(new OnErrorCallback() {
                @Override
                public boolean onError(@NonNull Event event) {
                    // opt-in
                    boolean crash_reports = prefs.getBoolean("crash_reports", false);
                    if (!crash_reports && !BuildConfig.TEST_RELEASE)
                        return false;

                    Throwable ex = event.getOriginalError();
                    boolean should = shouldNotify(ex);

                    if (should) {
                        event.addMetadata("extra", "pid", Integer.toString(android.os.Process.myPid()));
                        event.addMetadata("extra", "thread", Thread.currentThread().getName() + ":" + Thread.currentThread().getId());
                        event.addMetadata("extra", "memory_free", getFreeMemMb());
                        event.addMetadata("extra", "memory_available", getAvailableMb());
                        event.addMetadata("extra", "native_allocated", Debug.getNativeHeapAllocatedSize() / 1024L / 1024L);
                        event.addMetadata("extra", "native_size", Debug.getNativeHeapSize() / 1024L / 1024L);
                        event.addMetadata("extra", "classifier_size", MessageClassifier.getSize(context));

                        Boolean ignoringOptimizations = Helper.isIgnoringOptimizations(context);
                        event.addMetadata("extra", "optimizing", (ignoringOptimizations != null && !ignoringOptimizations));

                        String theme = prefs.getString("theme", "blue_orange_system");
                        event.addMetadata("extra", "theme", theme);
                        event.addMetadata("extra", "package", BuildConfig.APPLICATION_ID);
                    }

                    return should;
                }

                private boolean shouldNotify(Throwable ex) {
                    if (ex instanceof MessagingException &&
                            (ex.getCause() instanceof IOException ||
                                    ex.getCause() instanceof ProtocolException))
                        // IOException includes SocketException, SocketTimeoutException
                        // ProtocolException includes ConnectionException
                        return false;

                    if (ex instanceof MessagingException &&
                            ("connection failure".equals(ex.getMessage()) ||
                                    "failed to create new store connection".equals(ex.getMessage()) ||
                                    "Failed to fetch headers".equals(ex.getMessage()) ||
                                    "Failed to load IMAP envelope".equals(ex.getMessage()) ||
                                    "Unable to load BODYSTRUCTURE".equals(ex.getMessage())))
                        return false;

                    if (ex instanceof IllegalStateException &&
                            (no_internet.equals(ex.getMessage()) ||
                                    TOKEN_REFRESH_REQUIRED.equals(ex.getMessage()) ||
                                    "Not connected".equals(ex.getMessage()) ||
                                    "This operation is not allowed on a closed folder".equals(ex.getMessage())))
                        return false;

                    if (ex instanceof FileNotFoundException &&
                            ex.getMessage() != null &&
                            (ex.getMessage().startsWith("Download image failed") ||
                                    ex.getMessage().startsWith("http://") ||
                                    ex.getMessage().startsWith("https://") ||
                                    ex.getMessage().startsWith("content://")))
                        return false;

                    if (ex instanceof IOException &&
                            ex.getCause() instanceof MessageRemovedException)
                        return false;

                    if (ex instanceof IOException &&
                            ex.getMessage() != null &&
                            (ex.getMessage().startsWith("HTTP status=") ||
                                    "NetworkError".equals(ex.getMessage()) || // account manager
                                    "Resetting to invalid mark".equals(ex.getMessage()) ||
                                    "Mark has been invalidated.".equals(ex.getMessage())))
                        return false;

                    if (ex instanceof SSLPeerUnverifiedException ||
                            ex instanceof EmailService.UntrustedException)
                        return false;

                    if (ex instanceof SSLHandshakeException &&
                            ex.getCause() instanceof CertPathValidatorException)
                        return false; // checkUpdate!

                    if (ex instanceof RuntimeException &&
                            "Illegal meta data value: the child service doesn't exist".equals(ex.getMessage()))
                        return false;

                    if (isDead(ex))
                        return false;

                    // Rate limit
                    int count = prefs.getInt("crash_report_count", 0) + 1;
                    prefs.edit().putInt("crash_report_count", count).apply();

                    return (count <= MAX_CRASH_REPORTS);
                }
            });

            Bugsnag.start(context, config);

            Client client = Bugsnag.getClient();

            String uuid = prefs.getString("uuid", null);
            if (uuid == null) {
                uuid = UUID.randomUUID().toString();
                prefs.edit().putString("uuid", uuid).apply();
            }
            Log.i("uuid=" + uuid);
            client.setUser(uuid, null, null);

            if (prefs.getBoolean("crash_reports", false) || BuildConfig.TEST_RELEASE)
                Bugsnag.startSession();
        } catch (Throwable ex) {
            Log.e(ex);
            /*
                java.lang.AssertionError: No NameTypeIndex match for SHORT_DAYLIGHT
                  at android.icu.impl.TimeZoneNamesImpl$ZNames.getNameTypeIndex(TimeZoneNamesImpl.java:724)
                  at android.icu.impl.TimeZoneNamesImpl$ZNames.getName(TimeZoneNamesImpl.java:790)
                  at android.icu.impl.TimeZoneNamesImpl.getTimeZoneDisplayName(TimeZoneNamesImpl.java:183)
                  at android.icu.text.TimeZoneNames.getDisplayName(TimeZoneNames.java:261)
                  at java.util.TimeZone.getDisplayName(TimeZone.java:405)
                  at java.util.Date.toString(Date.java:1066)
             */
        }
    }

    static void logExtras(Intent intent) {
        if (intent != null)
            logBundle(intent.getExtras());
    }

    static void logBundle(Bundle data) {
        for (String extra : getExtras(data))
            i(extra);
    }

    static List<String> getExtras(Bundle data) {
        List<String> result = new ArrayList<>();
        if (data == null)
            return result;

        try {
            Set<String> keys = data.keySet();
            for (String key : keys) {
                Object v = data.get(key);

                Object value = v;
                int length = -1;
                if (v != null && v.getClass().isArray()) {
                    length = Array.getLength(v);
                    String[] elements = new String[Math.min(length, 10)];
                    for (int i = 0; i < elements.length; i++) {
                        Object element = Array.get(v, i);
                        if (element instanceof Long)
                            elements[i] = element + " (0x" + Long.toHexString((Long) element) + ")";
                        else if (element instanceof Spanned)
                            elements[i] = "<redacted>";
                        else
                            elements[i] = (element == null ? "<null>" : Helper.getPrintableString(element.toString()));
                    }
                    value = TextUtils.join(",", elements);
                    if (length > 10)
                        value += ", ...";
                    value = "[" + value + "]";
                } else if (v instanceof Long)
                    value = v + " (0x" + Long.toHexString((Long) v) + ")";
                else if (v instanceof Spanned)
                    value = "<redacted>";
                else if (v instanceof Bundle)
                    value = "{" + TextUtils.join(" ", getExtras((Bundle) v)) + "}";

                result.add(key + "=" + value + (value == null ? "" :
                        " (" + v.getClass().getSimpleName() + (length < 0 ? "" : ":" + length) + ")"));
            }
        } catch (Throwable ex) {
            // android.os.BadParcelableException: ClassNotFoundException when unmarshalling: ...

            // java.lang.RuntimeException: Failure delivering result ResultInfo{who=null, request=1172374955, result=0, data=Intent { (has extras) }} to activity {eu.faircode.email/eu.faircode.email.ActivityCompose}: java.lang.RuntimeException: Parcelable encountered ClassNotFoundException reading a Serializable object (name = com.lyrebirdstudio.imagecameralib.utils.ImageCameraLibReturnTypes)
            //        at android.app.ActivityThread.deliverResults(ActivityThread.java:4382)
            //        at android.app.ActivityThread.handleSendResult(ActivityThread.java:4426)
            //        at android.app.ActivityThread.-wrap20(Unknown)
            //        at android.app.ActivityThread$H.handleMessage(ActivityThread.java:1685)
            //        at android.os.Handler.dispatchMessage(Handler.java:106)
            //        at android.os.Looper.loop(Looper.java:164)
            //        at android.app.ActivityThread.main(ActivityThread.java:6626)
            //        at java.lang.reflect.Method.invoke(Method.java:-2)
            //        at com.android.internal.os.RuntimeInit$MethodAndArgsCaller.run(RuntimeInit.java:438)
            //        at com.android.internal.os.ZygoteInit.main(ZygoteInit.java:811)
            //
            // Caused by: java.lang.RuntimeException: Parcelable encountered ClassNotFoundException reading a Serializable object (name = com.lyrebirdstudio.imagecameralib.utils.ImageCameraLibReturnTypes)
            //        at android.os.Parcel.readSerializable(Parcel.java:3019)
            //        at android.os.Parcel.readValue(Parcel.java:2805)
            //        at android.os.Parcel.readArrayMapInternal(Parcel.java:3123)
            //        at android.os.BaseBundle.initializeFromParcelLocked(BaseBundle.java:273)
            //        at android.os.BaseBundle.unparcel(BaseBundle.java:226)
            //        at android.os.BaseBundle.keySet(BaseBundle.java:520)
            //        at eu.faircode.email.Log.getExtras(Log:565)
            //        at eu.faircode.email.Log.logBundle(Log:555)
            //        at eu.faircode.email.Log.logExtras(Log:551)
            //        at eu.faircode.email.ActivityBase.onActivityResult(ActivityBase:376)
            //        at android.app.Activity.dispatchActivityResult(Activity.java:7305)
            //        at android.app.ActivityThread.deliverResults(ActivityThread.java:4378)
            //        at android.app.ActivityThread.handleSendResult(ActivityThread.java:4426)
            //        at android.app.ActivityThread.-wrap20(Unknown)
            //        at android.app.ActivityThread$H.handleMessage(ActivityThread.java:1685)
            //        at android.os.Handler.dispatchMessage(Handler.java:106)
            //        at android.os.Looper.loop(Looper.java:164)
            //        at android.app.ActivityThread.main(ActivityThread.java:6626)
            //        at java.lang.reflect.Method.invoke(Method.java:-2)
            //        at com.android.internal.os.RuntimeInit$MethodAndArgsCaller.run(RuntimeInit.java:438)
            //        at com.android.internal.os.ZygoteInit.main(ZygoteInit.java:811)
            //
            // Caused by: java.lang.ClassNotFoundException: com.lyrebirdstudio.imagecameralib.utils.ImageCameraLibReturnTypes
            //
            // Caused by: java.lang.ClassNotFoundException: Didn't find class "com.lyrebirdstudio.imagecameralib.utils.ImageCameraLibReturnTypes" on path: DexPathList[[zip file "/data/app/eu.faircode.email-b4dvFM1MrZ5iBeNXAXRJhQ==/base.apk"],nativeLibraryDirectories=[/data/app/eu.faircode.email-b4dvFM1MrZ5iBeNXAXRJhQ==/lib/arm, /data/app/eu.faircode.email-b4dvFM1MrZ5iBeNXAXRJhQ==/base.apk!/lib/armeabi-v7a, /system/lib, /system/vendor/lib]]
            Log.e(ex);
        }

        return result;
    }

    static void logMemory(Context context, String message) {
        ActivityManager.MemoryInfo mi = new ActivityManager.MemoryInfo();
        ActivityManager activityManager = Helper.getSystemService(context, ActivityManager.class);
        activityManager.getMemoryInfo(mi);
        int mb = Math.round(mi.availMem / 0x100000L);
        int perc = Math.round(mi.availMem / (float) mi.totalMem * 100.0f);
        Log.i(message + " " + mb + " MB" + " " + perc + " %");
    }

    static boolean isOwnFault(Throwable ex) {
        if (!Helper.isSupportedDevice())
            return false;

        if (ex instanceof OutOfMemoryError ||
                ex.getCause() instanceof OutOfMemoryError)
            return false;

        if (ex instanceof RemoteException)
            return false;

        if (ex instanceof UnsatisfiedLinkError ||
                ex.getCause() instanceof UnsatisfiedLinkError)
            /*
                java.lang.UnsatisfiedLinkError: dlopen failed: couldn't map "/mnt/asec/eu.faircode.email-1/base.apk!/lib/arm64-v8a/libsqlite3x.so" segment 0: Permission denied
                  at java.lang.Runtime.loadLibrary0(Runtime.java:1016)
                  at java.lang.System.loadLibrary(System.java:1657)
                  at io.requery.android.database.sqlite.SQLiteDatabase.<clinit>(SourceFile:91)
             */
            return false;

        if (ex instanceof InternalError &&
                "Thread starting during runtime shutdown".equals(ex.getMessage()))
            /*
                java.lang.InternalError: Thread starting during runtime shutdown
                  at java.lang.Thread.nativeCreate(Native Method)
                  at java.lang.Thread.start(Thread.java:1063)
                  at java.util.concurrent.ThreadPoolExecutor.addWorker(ThreadPoolExecutor.java:921)
                  at java.util.concurrent.ThreadPoolExecutor.processWorkerExit(ThreadPoolExecutor.java:989)
                  at java.util.concurrent.ThreadPoolExecutor.runWorker(ThreadPoolExecutor.java:1131)
                  at java.util.concurrent.ThreadPoolExecutor$Worker.run(ThreadPoolExecutor.java:588)
                  at java.lang.Thread.run(Thread.java:818)
             */
            return false;

        if ("android.app.RemoteServiceException".equals(ex.getClass().getName()))
            /*
                android.app.RemoteServiceException: Bad notification for startForeground: java.util.ConcurrentModificationException
                  at android.app.ActivityThread$H.handleMessage(ActivityThread.java:2204)
            */
            return false;

        if ("android.app.RemoteServiceException$CannotDeliverBroadcastException".equals(ex.getClass().getName()))
            /*
                android.app.RemoteServiceException$CannotDeliverBroadcastException: can't deliver broadcast
                    at android.app.ActivityThread.throwRemoteServiceException(ActivityThread.java:2180)
                    at android.app.ActivityThread.access$3000(ActivityThread.java:324)
                    at android.app.ActivityThread$H.handleMessage(ActivityThread.java:2435)
                    at android.os.Handler.dispatchMessage(Handler.java:106)
             */
            return false;

        if ("android.app.RemoteServiceException$CannotPostForegroundServiceNotificationException".equals(ex.getClass().getName()))
            /*
                android.app.RemoteServiceException$CannotPostForegroundServiceNotificationException: Bad notification for startForeground
                    at android.app.ActivityThread.throwRemoteServiceException(ActivityThread.java:2219)
                    at android.app.ActivityThread.-$$Nest$mthrowRemoteServiceException(Unknown Source:0)
                    at android.app.ActivityThread$H.handleMessage(ActivityThread.java:2505)
                    at android.os.Handler.dispatchMessage(Handler.java:106)
             */
            return false;

        if ("android.view.WindowManager$BadTokenException".equals(ex.getClass().getName()))
            /*
                android.view.WindowManager$BadTokenException: Unable to add window -- token android.os.BinderProxy@e9084db is not valid; is your activity running?
                  at android.view.ViewRootImpl.setView(ViewRootImpl.java:827)
                  at android.view.WindowManagerGlobal.addView(WindowManagerGlobal.java:356)
                  at android.view.WindowManagerImpl.addView(WindowManagerImpl.java:93)
                  at android.app.ActivityThread.handleResumeActivity(ActivityThread.java:4084)
                  at android.app.servertransaction.ResumeActivityItem.execute(ResumeActivityItem.java:51)
                  at android.app.servertransaction.TransactionExecutor.executeLifecycleState(TransactionExecutor.java:145)
                  at android.app.servertransaction.TransactionExecutor.execute(TransactionExecutor.java:70)
                  at android.app.ActivityThread$H.handleMessage(ActivityThread.java:1976)
             */
            return false;

        if (ex instanceof NoSuchMethodError)
            /*
                java.lang.NoSuchMethodError: No direct method ()V in class Landroid/security/IKeyChainService$Stub; or its super classes (declaration of 'android.security.IKeyChainService$Stub' appears in /system/framework/framework.jar!classes2.dex)
                  at com.android.keychain.KeyChainService$1.(KeyChainService.java:95)
                  at com.android.keychain.KeyChainService.(KeyChainService.java:95)
                  at java.lang.Class.newInstance(Native Method)
                  at android.app.AppComponentFactory.instantiateService(AppComponentFactory.java:103)
             */
            return false;

        if (ex instanceof IllegalStateException &&
                "Drag shadow dimensions must be positive".equals(ex.getMessage()))
            /*
                Android 9 only
                java.lang.IllegalStateException: Drag shadow dimensions must be positive
                java.lang.IllegalStateException: Drag shadow dimensions must be positive
                  at android.view.View.startDragAndDrop(View.java:24027)
                  at android.widget.Editor.startDragAndDrop(Editor.java:1165)
                  at android.widget.Editor.performLongClick(Editor.java:1191)
                  at android.widget.TextView.performLongClick(TextView.java:11346)
                  at android.view.View.performLongClick(View.java:6653)
                  at android.view.View$CheckForLongPress.run(View.java:25855)
                  at android.os.Handler.handleCallback(Handler.java:873)
            */
            return false;

        if (ex instanceof IllegalStateException &&
                "Results have already been set".equals(ex.getMessage()))
            /*
                Play billing?
                java.lang.IllegalStateException: Results have already been set
                  at Gu.a(Unknown:8)
                  at Fq.a(Unknown:29)
                  at Fk.b(Unknown:17)
                  at Fk.a(Unknown:12)
                  at Fk.b(Unknown:5)
                  at Ex.a(Unknown:3)
                  at Ep.b(Unknown:9)
                  at Ep.a(Unknown:76)
                  at Ep.a(Unknown:16)
                  at GH.a(Unknown:2)
                  at Gz.a(Unknown:48)
                  at GC.handleMessage(Unknown:6)
                  at android.os.Handler.dispatchMessage(Handler.java:108)
                  at android.os.Looper.loop(Looper.java:166)
                  at android.os.HandlerThread.run(HandlerThread.java:65)
             */
            return false;

        if (ex instanceof IllegalArgumentException &&
                ex.getCause() instanceof RemoteException)
            /*
                java.lang.IllegalArgumentException
                  at android.os.Parcel.createException(Parcel.java:1954)
                  at android.os.Parcel.readException(Parcel.java:1918)
                  at android.os.Parcel.readException(Parcel.java:1868)
                  at android.view.IWindowSession$Stub$Proxy.addToDisplay(IWindowSession.java:826)
                  at android.view.ViewRootImpl.setView(ViewRootImpl.java:758)
                  at android.view.WindowManagerGlobal.addView(WindowManagerGlobal.java:356)
                  at android.view.WindowManagerImpl.addView(WindowManagerImpl.java:93)
                  at android.app.ActivityThread.handleResumeActivity(ActivityThread.java:3906)
                  at android.app.servertransaction.ResumeActivityItem.execute(ResumeActivityItem.java:51)
                  at android.app.servertransaction.TransactionExecutor.executeLifecycleState(TransactionExecutor.java:145)
                  at android.app.servertransaction.TransactionExecutor.execute(TransactionExecutor.java:70)
                  at android.app.ActivityThread$H.handleMessage(ActivityThread.java:1816)
                  at android.os.Handler.dispatchMessage(Handler.java:106)
                  at android.os.Looper.loop(Looper.java:193)
                  at android.app.ActivityThread.main(ActivityThread.java:6718)
                  at java.lang.reflect.Method.invoke(Native Method)
                  at com.android.internal.os.RuntimeInit$MethodAndArgsCaller.run(RuntimeInit.java:491)
                  at com.android.internal.os.ZygoteInit.main(ZygoteInit.java:858)
                Caused by: android.os.RemoteException: Remote stack trace:
                  at android.view.SurfaceControl.nativeCreate(Native Method)
                  at android.view.SurfaceControl.<init>(SurfaceControl.java:630)
                  at android.view.SurfaceControl.<init>(SurfaceControl.java:60)
                  at android.view.SurfaceControl$Builder.build(SurfaceControl.java:386)
                  at com.android.server.wm.WindowContainer.onParentSet(WindowContainer.java:184)
             */
            return false;

        if (ex instanceof IllegalArgumentException &&
                ex.getMessage() != null &&
                ex.getMessage().startsWith("Tmp detached view should be removed from RecyclerView before it can be recycled"))
            /*
                Android 9 only?
                java.lang.IllegalArgumentException: Tmp detached view should be removed from RecyclerView before it can be recycled: ViewHolder{e3b70bd position=0 id=1, oldPos=-1, pLpos:-1 update tmpDetached no parent} androidx.recyclerview.widget.RecyclerView{f0fe5b1 VFED..... ......ID 0,0-641,456 #7f090293 app:id/rvAccount}, adapter:eu.faircode.email.AdapterNavAccount@9a6ea96, layout:androidx.recyclerview.widget.LinearLayoutManager@d8fc617, context:eu.faircode.email.ActivityView@82a6ec4
                at androidx.recyclerview.widget.RecyclerView$Recycler.recycleViewHolderInternal(SourceFile:6435)
                at androidx.recyclerview.widget.RecyclerView.removeAnimatingView(SourceFile:1456)
                at androidx.recyclerview.widget.RecyclerView$ItemAnimatorRestoreListener.onAnimationFinished(SourceFile:12690)
                at androidx.recyclerview.widget.RecyclerView$ItemAnimator.dispatchAnimationFinished(SourceFile:13190)
                at androidx.recyclerview.widget.SimpleItemAnimator.dispatchChangeFinished(SourceFile:317)
                at androidx.recyclerview.widget.DefaultItemAnimator$8.onAnimationEnd(SourceFile:391)
                at android.view.ViewPropertyAnimator$AnimatorEventListener.onAnimationEnd(ViewPropertyAnimator.java:1122)
            */
            return false;

        if (ex instanceof IllegalArgumentException &&
                "page introduces incorrect tiling".equals(ex.getMessage()))
            /*
                java.lang.IllegalArgumentException: page introduces incorrect tiling
                  at androidx.paging.PagedStorage.insertPage(SourceFile:545)
                  at androidx.paging.PagedStorage.tryInsertPageAndTrim(SourceFile:504)
                  at androidx.paging.TiledPagedList$1.onPageResult(SourceFile:60)
                  at androidx.paging.DataSource$LoadCallbackHelper$1.run(SourceFile:324)
                  at android.os.Handler.handleCallback(Handler.java:789)
            */
            return false;

        if (ex instanceof IllegalArgumentException &&
                "Can't interpolate between two incompatible pathData".equals(ex.getMessage()))
            /*
                java.lang.IllegalArgumentException: Can't interpolate between two incompatible pathData
                  at android.animation.AnimatorInflater$PathDataEvaluator.evaluate(AnimatorInflater.java:265)
                  at android.animation.AnimatorInflater$PathDataEvaluator.evaluate(AnimatorInflater.java:262)
                  at android.animation.KeyframeSet.getValue(KeyframeSet.java:210)
                  at android.animation.PropertyValuesHolder.calculateValue(PropertyValuesHolder.java:1018)
                  at android.animation.ValueAnimator.animateValue(ValueAnimator.java:1341)
                  at android.animation.ObjectAnimator.animateValue(ObjectAnimator.java:986)
                  at android.animation.ValueAnimator.animateBasedOnTime(ValueAnimator.java:1258)
                  at android.animation.ValueAnimator.doAnimationFrame(ValueAnimator.java:1306)
                  at android.animation.AnimationHandler.doAnimationFrame(AnimationHandler.java:146)
                  at android.animation.AnimationHandler.-wrap2(AnimationHandler.java)
                  at android.animation.AnimationHandler$1.doFrame(AnimationHandler.java:54)
                  at android.view.Choreographer$CallbackRecord.run(Choreographer.java:925)
                  at android.view.Choreographer.doCallbacks(Choreographer.java:702)
                  at android.view.Choreographer.doFrame(Choreographer.java:635)
                  at android.view.Choreographer$FrameDisplayEventReceiver.run(Choreographer.java:913)
                  at android.os.Handler.handleCallback(Handler.java:751)
             */
            return false;

        if (ex instanceof IllegalMonitorStateException)
            /*
                java.lang.IllegalMonitorStateException
                  at java.util.concurrent.locks.AbstractQueuedSynchronizer$ConditionObject.signal(AbstractQueuedSynchronizer.java:1959)
                  at java.util.concurrent.ScheduledThreadPoolExecutor$DelayedWorkQueue.take(ScheduledThreadPoolExecutor.java:1142)
                  at java.util.concurrent.ScheduledThreadPoolExecutor$DelayedWorkQueue.take(ScheduledThreadPoolExecutor.java:849)
                  at java.util.concurrent.ThreadPoolExecutor.getTask(ThreadPoolExecutor.java:1092)
                  at java.util.concurrent.ThreadPoolExecutor.runWorker(ThreadPoolExecutor.java:1152)
                  at java.util.concurrent.ThreadPoolExecutor$Worker.run(ThreadPoolExecutor.java:641)
                  at java.lang.Thread.run(Thread.java:764)
             */
            return false;

        if (ex instanceof RuntimeException &&
                ex.getCause() instanceof TransactionTooLargeException)
            // Some Android versions (Samsung) send images as clip data
            return false;

        if (ex instanceof RuntimeException &&
                ex.getMessage() != null &&
                (ex.getMessage().startsWith("Could not get application info") ||
                        ex.getMessage().startsWith("Unable to create service") ||
                        ex.getMessage().startsWith("Unable to start service") ||
                        ex.getMessage().startsWith("Unable to resume activity") ||
                        ex.getMessage().startsWith("Failure delivering result")))
            return false;
            /*
                java.lang.RuntimeException: Unable to unbind to service androidx.work.impl.background.systemjob.SystemJobService@291a412 with Intent { cmp=eu.faircode.email/androidx.work.impl.background.systemjob.SystemJobService }: java.lang.RuntimeException: android.os.DeadSystemException
                  at android.app.ActivityThread.handleUnbindService(ActivityThread.java:4352)

                java.lang.RuntimeException: Could not get application info.
                  at CH0.a(PG:11)
                  at org.chromium.content.browser.ChildProcessLauncherHelperImpl.a(PG:34)
                  at Fn2.run(PG:5)
                  at android.os.Handler.handleCallback(Handler.java:874)
                  at android.os.Handler.dispatchMessage(Handler.java:100)
                  at android.os.Looper.loop(Looper.java:198)
                  at android.os.HandlerThread.run(HandlerThread.java:65)

                java.lang.RuntimeException: Unable to create service eu.faircode.email.ServiceSynchronize: java.lang.NullPointerException: Attempt to invoke interface method 'java.util.List android.os.IUserManager.getProfiles(int, boolean)' on a null object reference
                  at android.app.ActivityThread.handleCreateService(ActivityThread.java:2739)

                java.lang.RuntimeException: Failure delivering result ResultInfo{who=@android:autoFillAuth:, request=2162688, result=-1, data=Intent { (has extras) }} to activity {eu.faircode.email/eu.faircode.email.ActivitySetup}: java.lang.NullPointerException: Attempt to invoke interface method 'java.lang.Object java.util.List.get(int)' on a null object reference
                  at android.app.ActivityThread.deliverResults(ActivityThread.java:4469)
                  at android.app.ActivityThread.handleSendResult(ActivityThread.java:4511)
                  at android.app.servertransaction.ActivityResultItem.execute(ActivityResultItem.java:49)
                  at android.app.servertransaction.TransactionExecutor.executeCallbacks(TransactionExecutor.java:108)
                  at android.app.servertransaction.TransactionExecutor.execute(TransactionExecutor.java:68)
                  at android.app.ActivityThread$H.handleMessage(ActivityThread.java:1821)
                  at android.os.Handler.dispatchMessage(Handler.java:106)
                  at android.os.Looper.loop(Looper.java:193)
                  at android.app.ActivityThread.main(ActivityThread.java:6874)
                  at java.lang.reflect.Method.invoke(Native Method)
                  at com.android.internal.os.RuntimeInit$MethodAndArgsCaller.run(RuntimeInit.java:493)
                  at com.android.internal.os.ZygoteInit.main(ZygoteInit.java:861)
                Caused by: java.lang.NullPointerException: Attempt to invoke interface method 'java.lang.Object java.util.List.get(int)' on a null object reference
                  at android.os.Parcel.createException(Parcel.java:1956)
                  at android.os.Parcel.readException(Parcel.java:1918)
                  at android.os.Parcel.readException(Parcel.java:1868)
                  at android.view.autofill.IAutoFillManager$Stub$Proxy.setAuthenticationResult(IAutoFillManager.java:729)
                  at android.view.autofill.AutofillManager.onAuthenticationResult(AutofillManager.java:1474)
                  at android.app.Activity.dispatchActivityResult(Activity.java:7497)
                  at android.app.ActivityThread.deliverResults(ActivityThread.java:4462)
                  ... 11 more
                Caused by: android.os.RemoteException: Remote stack trace:
                  at com.android.server.autofill.Session.setAuthenticationResultLocked(Session.java:1005)
                  at com.android.server.autofill.AutofillManagerServiceImpl.setAuthenticationResultLocked(AutofillManagerServiceImpl.java:325)
                  at com.android.server.autofill.AutofillManagerService$AutoFillManagerServiceStub.setAuthenticationResult(AutofillManagerService.java:863)
                  at android.view.autofill.IAutoFillManager$Stub.onTransact(IAutoFillManager.java:289)
                  at android.os.Binder.execTransact(Binder.java:731)
             */

        if (ex instanceof RuntimeException &&
                "InputChannel is not initialized.".equals(ex.getMessage()))
            return false;
            /*
                java.lang.RuntimeException: InputChannel is not initialized.
                  at android.view.InputEventReceiver.nativeInit(Native Method)
                  at android.view.InputEventReceiver.<init>(InputEventReceiver.java:72)
                  at android.view.ViewRootImpl$WindowInputEventReceiver.<init>(ViewRootImpl.java:7612)
                  at android.view.ViewRootImpl.setView(ViewRootImpl.java:957)
                  at android.view.WindowManagerGlobal.addView(WindowManagerGlobal.java:387)
                  at android.view.WindowManagerImpl.addView(WindowManagerImpl.java:96)
                  at android.widget.Toast$TN.handleShow(Toast.java:514)
                  at android.widget.Toast$TN$1.handleMessage(Toast.java:417)
                  at android.os.Handler.dispatchMessage(Handler.java:107)
                  at android.os.Looper.loop(Looper.java:214)
                  at android.app.ActivityThread.main(ActivityThread.java:7397)
             */

        if (ex.getMessage() != null &&
                (ex.getMessage().startsWith("Bad notification posted") ||
                        ex.getMessage().contains("ActivityRecord not found") ||
                        ex.getMessage().startsWith("Unable to create layer") ||
                        ex.getMessage().startsWith("Illegal meta data value") ||
                        ex.getMessage().startsWith("Context.startForegroundService") ||
                        ex.getMessage().startsWith("PARAGRAPH span must start at paragraph boundary")))
            return false;

        if (ex instanceof TimeoutException &&
                ex.getMessage() != null &&
                ex.getMessage().contains("finalize"))
            return false;

        if ("android.database.CursorWindowAllocationException".equals(ex.getClass().getName()))
            /*
                android.database.CursorWindowAllocationException: Could not allocate CursorWindow '/data/user/0/eu.faircode.email/no_backup/androidx.work.workdb' of size 2097152 due to error -12.
                  at android.database.CursorWindow.nativeCreate(Native Method)
                  at android.database.CursorWindow.<init>(CursorWindow.java:139)
                  at android.database.CursorWindow.<init>(CursorWindow.java:120)
                  at android.database.AbstractWindowedCursor.clearOrCreateWindow(AbstractWindowedCursor.java:202)
                  at android.database.sqlite.SQLiteCursor.fillWindow(SQLiteCursor.java:147)
                  at android.database.sqlite.SQLiteCursor.getCount(SQLiteCursor.java:140)
                  at android.database.AbstractCursor.moveToPosition(AbstractCursor.java:232)
                  at android.database.AbstractCursor.moveToNext(AbstractCursor.java:281)
                  at androidx.room.InvalidationTracker$1.checkUpdatedTable(SourceFile:417)
                  at androidx.room.InvalidationTracker$1.run(SourceFile:388)
                  at androidx.work.impl.utils.SerialExecutor$Task.run(SourceFile:91)
             */
            return false;

        if (ex instanceof RuntimeException &&
                ex.getCause() != null &&
                "android.database.CursorWindowAllocationException".equals(ex.getCause().getClass().getName()))
            /*
                java.lang.RuntimeException: Exception while computing database live data.
                  at androidx.room.RoomTrackingLiveData$1.run(SourceFile:10)
                  at java.util.concurrent.ThreadPoolExecutor.runWorker(ThreadPoolExecutor.java:1167)
                  at java.util.concurrent.ThreadPoolExecutor$Worker.run(ThreadPoolExecutor.java:641)
                  at java.lang.Thread.run(Thread.java:764)
                Caused by: io.requery.android.database.CursorWindowAllocationException: Cursor window allocation of 2048 kb failed.
                  at io.requery.android.database.CursorWindow.<init>(SourceFile:7)
                  at io.requery.android.database.CursorWindow.<init>(SourceFile:1)
                  at io.requery.android.database.AbstractWindowedCursor.clearOrCreateWindow(SourceFile:2)
                  at io.requery.android.database.sqlite.SQLiteCursor.fillWindow(SourceFile:1)
                  at io.requery.android.database.sqlite.SQLiteCursor.getCount(SourceFile:2)
                  at eu.faircode.email.DaoAttachment_Impl$14.call(SourceFile:16)
                  at eu.faircode.email.DaoAttachment_Impl$14.call(SourceFile:1)
                  at androidx.room.RoomTrackingLiveData$1.run(SourceFile:7)
             */
            return false;

        if (ex instanceof SQLiteFullException) // database or disk is full (code 13 SQLITE_FULL)
            return false;

        if ("android.util.SuperNotCalledException".equals(ex.getClass().getName()))
            /*
                android.util.SuperNotCalledException: Activity {eu.faircode.email/eu.faircode.email.ActivityView} did not call through to super.onResume()
                  at android.app.Activity.performResume(Activity.java:7304)
                  at android.app.ActivityThread.performNewIntents(ActivityThread.java:3165)
                  at android.app.ActivityThread.handleNewIntent(ActivityThread.java:3180)
                  at android.app.servertransaction.NewIntentItem.execute(NewIntentItem.java:49)
             */
            return false;

        if ("android.view.WindowManager$InvalidDisplayException".equals(ex.getClass().getName()))
            /*
                android.view.WindowManager$InvalidDisplayException: Unable to add window android.view.ViewRootImpl$W@d7b5a0b -- the specified display can not be found
                  at android.view.ViewRootImpl.setView(ViewRootImpl.java:854)
                  at android.view.WindowManagerGlobal.addView(WindowManagerGlobal.java:356)
                  at android.view.WindowManagerImpl.addView(WindowManagerImpl.java:93)
                  at android.widget.PopupWindow.invokePopup(PopupWindow.java:1492)
                  at android.widget.PopupWindow.showAsDropDown(PopupWindow.java:1342)
                  at androidx.appcompat.widget.AppCompatPopupWindow.showAsDropDown(SourceFile:77)
                  at androidx.core.widget.PopupWindowCompat.showAsDropDown(SourceFile:69)
                  at androidx.appcompat.widget.ListPopupWindow.show(SourceFile:754)
                  at androidx.appcompat.view.menu.CascadingMenuPopup.showMenu(SourceFile:486)
                  at androidx.appcompat.view.menu.CascadingMenuPopup.show(SourceFile:265)
                  at androidx.appcompat.view.menu.MenuPopupHelper.showPopup(SourceFile:290)
                  at androidx.appcompat.view.menu.MenuPopupHelper.tryShow(SourceFile:177)
                  at androidx.appcompat.widget.ActionMenuPresenter$OpenOverflowRunnable.run(SourceFile:792)
               */
            return false;

        StackTraceElement[] stack = ex.getStackTrace();
        if (ex instanceof IndexOutOfBoundsException &&
                stack.length > 0 &&
                "android.text.TextLine".equals(stack[0].getClassName()) &&
                "measure".equals(stack[0].getMethodName()))
            /*
                java.lang.IndexOutOfBoundsException: offset(21) should be less than line limit(20)
                  at android.text.TextLine.measure(Unknown Source:233)
                  at android.text.Layout.getHorizontal(Unknown Source:104)
                  at android.text.Layout.getHorizontal(Unknown Source:4)
                  at android.text.Layout.getPrimaryHorizontal(Unknown Source:4)
                  at android.text.Layout.getPrimaryHorizontal(Unknown Source:1)
                  at android.widget.Editor$ActionPinnedPopupWindow.computeLocalPosition(Unknown Source:275)
                  at android.widget.Editor$PinnedPopupWindow.show(Unknown Source:15)
                  at android.widget.Editor$ActionPinnedPopupWindow.show(Unknown Source:3)
                  at android.widget.Editor$EmailAddPopupWindow.show(Unknown Source:92)
                  at android.widget.Editor$1.run(Unknown Source:6)
                  at android.os.Handler.handleCallback(Unknown Source:2)
             */
            return false;

        if (ex instanceof IllegalArgumentException &&
                stack.length > 0 &&
                "android.os.Parcel".equals(stack[0].getClassName()) &&
                ("createException".equals(stack[0].getMethodName()) ||
                        "readException".equals(stack[0].getMethodName())))
            /*
                java.lang.IllegalArgumentException
                  at android.os.Parcel.createException(Parcel.java:1954)
                  at android.os.Parcel.readException(Parcel.java:1918)
                  at android.os.Parcel.readException(Parcel.java:1868)
                  at android.view.IWindowSession$Stub$Proxy.addToDisplay(IWindowSession.java:826)
                  at android.view.ViewRootImpl.setView(ViewRootImpl.java:758)
                  at android.view.WindowManagerGlobal.addView(WindowManagerGlobal.java:356)
                  at android.view.WindowManagerImpl.addView(WindowManagerImpl.java:93)
                  at android.app.ActivityThread.handleResumeActivity(ActivityThread.java:3906)

                java.lang.NullPointerException: Attempt to invoke virtual method 'int com.android.server.job.controllers.JobStatus.getUid()' on a null object reference
                  at android.os.Parcel.readException(Parcel.java:1605)
                  at android.os.Parcel.readException(Parcel.java:1552)
                  at android.app.job.IJobCallback$Stub$Proxy.jobFinished(IJobCallback.java:167)
                  at android.app.job.JobService$JobHandler.handleMessage(JobService.java:147)
                  at android.os.Handler.dispatchMessage(Handler.java:102)
             */
            return false;

        if (ex instanceof NullPointerException &&
                stack.length > 0 &&
                "android.hardware.biometrics.BiometricPrompt".equals(stack[0].getClassName()))
            /*
                java.lang.NullPointerException: Attempt to invoke virtual method 'java.lang.String android.hardware.fingerprint.FingerprintManager.getErrorString(int, int)' on a null object reference
                  at android.hardware.biometrics.BiometricPrompt.lambda$sendError$0(BiometricPrompt.java:490)
                  at android.hardware.biometrics.-$$Lambda$BiometricPrompt$HqBGXtBUWNc-v8NoHYsj2gLfaRw.run(Unknown Source:6)
                  at android.os.Handler.handleCallback(Handler.java:873)
             */
            return false;

        if (ex instanceof NullPointerException &&
                stack.length > 0 &&
                "android.graphics.Rect".equals(stack[0].getClassName()) &&
                "set".equals(stack[0].getMethodName()))
            /*
                java.lang.NullPointerException: Attempt to read from field 'int android.graphics.Rect.left' on a null object reference
                  at android.graphics.Rect.set(Rect.java:371)
                  at android.view.InsetsState.readFromParcel(InsetsState.java:453)
                  at android.view.IWindowSession$Stub$Proxy.addToDisplay(IWindowSession.java:1264)
                  at android.view.ViewRootImpl.setView(ViewRootImpl.java:865)
                  at android.view.WindowManagerGlobal.addView(WindowManagerGlobal.java:387)
                  at android.view.WindowManagerImpl.addView(WindowManagerImpl.java:96)
                  at android.app.ActivityThread.handleResumeActivity(ActivityThread.java:4297)
             */
            return false;

        if (ex instanceof NullPointerException &&
                stack.length > 0 &&
                "android.app.ActivityThread".equals(stack[0].getClassName()) &&
                "handleStopActivity".equals(stack[0].getMethodName()))
            /*
                Android: 6.0.1
                java.lang.NullPointerException: Attempt to read from field 'android.app.Activity android.app.ActivityThread$ActivityClientRecord.activity' on a null object reference
                  at android.app.ActivityThread.handleStopActivity(ActivityThread.java:4766)
                  at android.app.ActivityThread.access$1400(ActivityThread.java:221)
                  at android.app.ActivityThread$H.handleMessage(ActivityThread.java:1823)
                  at android.os.Handler.dispatchMessage(Handler.java:102)
                  at android.os.Looper.loop(Looper.java:158)
                  at android.app.ActivityThread.main(ActivityThread.java:7224)
             */
            return false;

        if (ex instanceof NullPointerException &&
                ex.getCause() instanceof RemoteException)
            /*
                java.lang.NullPointerException: Attempt to invoke virtual method 'boolean com.android.server.autofill.RemoteFillService$PendingRequest.cancel()' on a null object reference
                    at android.os.Parcel.createException(Parcel.java:1956)
                    at android.os.Parcel.readException(Parcel.java:1918)
                    at android.os.Parcel.readException(Parcel.java:1868)
                    at android.app.IActivityManager$Stub$Proxy.reportAssistContextExtras(IActivityManager.java:7079)
                    at android.app.ActivityThread.handleRequestAssistContextExtras(ActivityThread.java:3338)
                    at android.app.ActivityThread$H.handleMessage(ActivityThread.java:1839)
                    at android.os.Handler.dispatchMessage(Handler.java:106)
                    at android.os.Looper.loop(Looper.java:193)
                    at android.app.ActivityThread.main(ActivityThread.java:6971)
                    at java.lang.reflect.Method.invoke(Native Method)
                    at com.android.internal.os.RuntimeInit$MethodAndArgsCaller.run(RuntimeInit.java:493)
                    at com.android.internal.os.ZygoteInit.main(ZygoteInit.java:865)
                Caused by: android.os.RemoteException: Remote stack trace:
                    at com.android.server.autofill.RemoteFillService.cancelCurrentRequest(RemoteFillService.java:177)
                    at com.android.server.autofill.Session.cancelCurrentRequestLocked(Session.java:465)
                    at com.android.server.autofill.Session.access$1000(Session.java:118)
                    at com.android.server.autofill.Session$1.onHandleAssistData(Session.java:322)
                    at com.android.server.am.ActivityManagerService.reportAssistContextExtras(ActivityManagerService.java:14510)
             */
            return false;

        if (ex instanceof IndexOutOfBoundsException &&
                stack.length > 0 &&
                "android.text.SpannableStringInternal".equals(stack[0].getClassName()) &&
                "checkRange".equals(stack[0].getMethodName()))
            /*
                java.lang.IndexOutOfBoundsException: setSpan (-1 ... -1) starts before 0
                  at android.text.SpannableStringInternal.checkRange(SpannableStringInternal.java:478)
                  at android.text.SpannableStringInternal.setSpan(SpannableStringInternal.java:189)
                  at android.text.SpannableStringInternal.setSpan(SpannableStringInternal.java:178)
                  at android.text.SpannableString.setSpan(SpannableString.java:60)
                  at android.text.Selection.setSelection(Selection.java:93)
                  at android.text.Selection.setSelection(Selection.java:77)
                  at android.widget.Editor$SelectionHandleView.updateSelection(Editor.java:5281)
                  at android.widget.Editor$HandleView.positionAtCursorOffset(Editor.java:4676)
                  at android.widget.Editor$SelectionHandleView.positionAtCursorOffset(Editor.java:5466)
                  at android.widget.Editor$SelectionHandleView.positionAndAdjustForCrossingHandles(Editor.java:5528)
                  at android.widget.Editor$SelectionHandleView.updatePosition(Editor.java:5458)
                  at android.widget.Editor$HandleView.onTouchEvent(Editor.java:4989)
                  at android.widget.Editor$SelectionHandleView.onTouchEvent(Editor.java:5472)
                  at android.view.View.dispatchTouchEvent(View.java:12545)
                  at android.view.ViewGroup.dispatchTransformedTouchEvent(ViewGroup.java:3083)
                  at android.view.ViewGroup.dispatchTouchEvent(ViewGroup.java:2741)
                  at android.widget.PopupWindow$PopupDecorView.dispatchTouchEvent(PopupWindow.java:2407)
                  at android.view.View.dispatchPointerEvent(View.java:12789)
             */
            return false;

        if (ex instanceof IndexOutOfBoundsException) {
            for (StackTraceElement ste : stack)
                if ("android.widget.NumberPicker$SetSelectionCommand".equals(ste.getClassName()) &&
                        "run".equals(ste.getMethodName()))
                    return false;
            /*
                java.lang.IndexOutOfBoundsException: setSpan (2 ... 2) ends beyond length 0
                  at android.text.SpannableStringBuilder.checkRange(SpannableStringBuilder.java:1265)
                  at android.text.SpannableStringBuilder.setSpan(SpannableStringBuilder.java:684)
                  at android.text.SpannableStringBuilder.setSpan(SpannableStringBuilder.java:677)
                  at android.text.Selection.setSelection(Selection.java:76)
                  at android.widget.TextView.semSetSelection(TextView.java:11550)
                  at android.widget.EditText.setSelection(EditText.java:118)
                  at android.widget.NumberPicker$SetSelectionCommand.run(NumberPicker.java:2246)
                  at android.os.Handler.handleCallback(Handler.java:751)
             */
        }

        if (ex instanceof IndexOutOfBoundsException) {
            for (StackTraceElement ste : stack)
                if ("android.graphics.Paint".equals(ste.getClassName()) &&
                        "getTextRunCursor".equals(ste.getMethodName()))
                    return false;
            /*
                Android 6.0.1
                java.lang.IndexOutOfBoundsException
                  at android.graphics.Paint.getTextRunCursor(Paint.java:2160)
                  at android.graphics.Paint.getTextRunCursor(Paint.java:2112)
                  at android.widget.Editor.getNextCursorOffset(Editor.java:924)
                  at android.widget.Editor.access$4700(Editor.java:126)
                  at android.widget.Editor$SelectionEndHandleView.positionAndAdjustForCrossingHandles(Editor.java:4708)
                  at android.widget.Editor$SelectionEndHandleView.updatePosition(Editor.java:4692)
                  at android.widget.Editor$HandleView.onTouchEvent(Editor.java:4012)
                  at android.widget.Editor$SelectionEndHandleView.onTouchEvent(Editor.java:4726)
                  at android.view.View.dispatchTouchEvent(View.java:9377)
                  at android.view.ViewGroup.dispatchTransformedTouchEvent(ViewGroup.java:2554)
                  at android.view.ViewGroup.dispatchTouchEvent(ViewGroup.java:2255)
                  at android.widget.PopupWindow$PopupDecorView.dispatchTouchEvent(PopupWindow.java:2015)
                  at android.view.View.dispatchPointerEvent(View.java:9597)
                  at android.view.ViewRootImpl$ViewPostImeInputStage.processPointerEvent(ViewRootImpl.java:4234)
                  at android.view.ViewRootImpl$ViewPostImeInputStage.onProcess(ViewRootImpl.java:4100)
                  at android.view.ViewRootImpl$InputStage.deliver(ViewRootImpl.java:3646)
                  at android.view.ViewRootImpl$InputStage.onDeliverToNext(ViewRootImpl.java:3699)
                  at android.view.ViewRootImpl$InputStage.forward(ViewRootImpl.java:3665)
                  at android.view.ViewRootImpl$AsyncInputStage.forward(ViewRootImpl.java:3791)
                  at android.view.ViewRootImpl$InputStage.apply(ViewRootImpl.java:3673)
                  at android.view.ViewRootImpl$AsyncInputStage.apply(ViewRootImpl.java:3848)
                  at android.view.ViewRootImpl$InputStage.deliver(ViewRootImpl.java:3646)
                  at android.view.ViewRootImpl$InputStage.onDeliverToNext(ViewRootImpl.java:3699)
                  at android.view.ViewRootImpl$InputStage.forward(ViewRootImpl.java:3665)
                  at android.view.ViewRootImpl$InputStage.apply(ViewRootImpl.java:3673)
                  at android.view.ViewRootImpl$InputStage.deliver(ViewRootImpl.java:3646)
                  at android.view.ViewRootImpl.deliverInputEvent(ViewRootImpl.java:5926)
                  at android.view.ViewRootImpl.doProcessInputEvents(ViewRootImpl.java:5900)
                  at android.view.ViewRootImpl.enqueueInputEvent(ViewRootImpl.java:5861)
                  at android.view.ViewRootImpl$WindowInputEventReceiver.onInputEvent(ViewRootImpl.java:6029)
                  at android.view.InputEventReceiver.dispatchInputEvent(InputEventReceiver.java:185)
                  at android.view.InputEventReceiver.nativeConsumeBatchedInputEvents(Native Method)
                  at android.view.InputEventReceiver.consumeBatchedInputEvents(InputEventReceiver.java:176)
                  at android.view.ViewRootImpl.doConsumeBatchedInput(ViewRootImpl.java:6000)
                  at android.view.ViewRootImpl$ConsumeBatchedInputRunnable.run(ViewRootImpl.java:6052)
                  at android.view.Choreographer$CallbackRecord.run(Choreographer.java:858)
                  at android.view.Choreographer.doCallbacks(Choreographer.java:670)
                  at android.view.Choreographer.doFrame(Choreographer.java:600)
                  at android.view.Choreographer$FrameDisplayEventReceiver.run(Choreographer.java:844)
                  at android.os.Handler.handleCallback(Handler.java:739)
             */
        }

        if (ex instanceof StringIndexOutOfBoundsException) {
            for (StackTraceElement ste : stack)
                if ("android.widget.Editor$SuggestionsPopupWindow".equals(ste.getClassName()) &&
                        "highlightTextDifferences".equals(ste.getMethodName()))
                    return false;
            /*
                Android 7.0 Samsung
                java.lang.StringIndexOutOfBoundsException: length=175; regionStart=174; regionLength=7
                  at java.lang.String.substring(String.java:1931)
                  at android.widget.Editor$SuggestionsPopupWindow.highlightTextDifferences(Editor.java:4002)
                  at android.widget.Editor$SuggestionsPopupWindow.updateSuggestions(Editor.java:3933)
                  at android.widget.Editor$SuggestionsPopupWindow.show(Editor.java:3836)
                  at android.widget.Editor.replace(Editor.java:428)
                  at android.widget.Editor$3.run(Editor.java:2362)
                  at android.os.Handler.handleCallback(Handler.java:751)
                  at android.os.Handler.dispatchMessage(Handler.java:95)
                  at android.os.Looper.loop(Looper.java:154)
                  at android.app.ActivityThread.main(ActivityThread.java:6780)
                  at java.lang.reflect.Method.invoke(Native Method)
                  at com.android.internal.os.ZygoteInit$MethodAndArgsCaller.run(ZygoteInit.java:1500)
                  at com.android.internal.os.ZygoteInit.main(ZygoteInit.java:1390)
               */
        }

        if (ex instanceof IllegalArgumentException &&
                stack.length > 0 &&
                "android.text.method.WordIterator".equals(stack[0].getClassName()) &&
                "checkOffsetIsValid".equals(stack[0].getMethodName()))
            /*
                https://issuetracker.google.com/issues/37068143
                https://android.googlesource.com/platform/frameworks/base/+/refs/heads/marshmallow-release/core/java/android/text/method/WordIterator.java
                java.lang.IllegalArgumentException: Invalid offset: -1. Valid range is [0, 1673]
                at android.text.method.WordIterator.checkOffsetIsValid(WordIterator.java:380)
                at android.text.method.WordIterator.isBoundary(WordIterator.java:101)
                at android.widget.Editor$SelectionStartHandleView.positionAtCursorOffset(Editor.java:4287)
                at android.widget.Editor$HandleView.updatePosition(Editor.java:3735)
                at android.widget.Editor$PositionListener.onPreDraw(Editor.java:2512)
                at android.view.ViewTreeObserver.dispatchOnPreDraw(ViewTreeObserver.java:944)
                at android.view.ViewRootImpl.performTraversals(ViewRootImpl.java:2412)
                at android.view.ViewRootImpl.doTraversal(ViewRootImpl.java:1321)
                at android.view.ViewRootImpl$TraversalRunnable.run(ViewRootImpl.java:6763)
                at android.view.Choreographer$CallbackRecord.run(Choreographer.java:894)
                at android.view.Choreographer.doCallbacks(Choreographer.java:696)
                at android.view.Choreographer.doFrame(Choreographer.java:631)
                at android.view.Choreographer$FrameDisplayEventReceiver.run(Choreographer.java:880)
                at android.os.Handler.handleCallback(Handler.java:815)
             */
            return false;

        if (ex instanceof IllegalArgumentException && ex.getCause() != null) {
            for (StackTraceElement ste : ex.getCause().getStackTrace())
                if ("android.view.textclassifier.TextClassifierImpl".equals(ste.getClassName()) &&
                        "validateInput".equals(ste.getMethodName()))
                    return true;
            /*
                java.lang.RuntimeException: An error occurred while executing doInBackground()
                        at android.os.AsyncTask$3.done(AsyncTask.java:353)
                        at java.util.concurrent.FutureTask.finishCompletion(FutureTask.java:383)
                        at java.util.concurrent.FutureTask.setException(FutureTask.java:252)
                        at java.util.concurrent.FutureTask.run(FutureTask.java:271)
                        at android.os.AsyncTask$SerialExecutor$1.run(AsyncTask.java:245)
                        at java.util.concurrent.ThreadPoolExecutor.runWorker(ThreadPoolExecutor.java:1162)
                        at java.util.concurrent.ThreadPoolExecutor$Worker.run(ThreadPoolExecutor.java:636)
                        at java.lang.Thread.run(Thread.java:764)
                Caused by: java.lang.IllegalArgumentException
                at com.android.internal.util.Preconditions.checkArgument(Preconditions.java:33)
                        at android.view.textclassifier.TextClassifierImpl.validateInput(TextClassifierImpl.java:484)
                        at android.view.textclassifier.TextClassifierImpl.classifyText(TextClassifierImpl.java:144)
                        at android.widget.SelectionActionModeHelper$TextClassificationHelper.classifyText(SelectionActionModeHelper.java:465)
                        at android.widget.SelectionActionModeHelper.-android_widget_SelectionActionModeHelper-mthref-1(SelectionActionModeHelper.java:83)
                        at android.widget.-$Lambda$tTszxdFZ0V9nXhnBpPsqeBMO0fw$5.$m$0(Unknown:4)
                        at android.widget.-$Lambda$tTszxdFZ0V9nXhnBpPsqeBMO0fw$5.get(Unknown)
                        at android.widget.SelectionActionModeHelper$TextClassificationAsyncTask.doInBackground(SelectionActionModeHelper.java:366)
                        at android.widget.SelectionActionModeHelper$TextClassificationAsyncTask.doInBackground(SelectionActionModeHelper.java:361)
                        at android.os.AsyncTask$2.call(AsyncTask.java:333)
                        at java.util.concurrent.FutureTask.run(FutureTask.java:266)
                        at android.os.AsyncTask$SerialExecutor$1.run(AsyncTask.java:245)
                        at java.util.concurrent.ThreadPoolExecutor.runWorker(ThreadPoolExecutor.java:1162)
                        at java.util.concurrent.ThreadPoolExecutor$Worker.run(ThreadPoolExecutor.java:636)
                        at java.lang.Thread.run(Thread.java:764)
             */
        }

        if (ex instanceof NullPointerException &&
                stack.length > 0 &&
                "view.AccessibilityInteractionController".equals(stack[0].getClassName()) &&
                "applyAppScaleAndMagnificationSpecIfNeeded".equals(stack[0].getMethodName()))
            /*
                java.lang.NullPointerException: Attempt to invoke virtual method 'void android.graphics.RectF.scale(float)' on a null object reference
                  at android.view.AccessibilityInteractionController.applyAppScaleAndMagnificationSpecIfNeeded(AccessibilityInteractionController.java:872)
                  at android.view.AccessibilityInteractionController.applyAppScaleAndMagnificationSpecIfNeeded(AccessibilityInteractionController.java:796)
                  at android.view.AccessibilityInteractionController.updateInfosForViewportAndReturnFindNodeResult(AccessibilityInteractionController.java:924)
                  at android.view.AccessibilityInteractionController.findAccessibilityNodeInfoByAccessibilityIdUiThread(AccessibilityInteractionController.java:345)
                  at android.view.AccessibilityInteractionController.access$400(AccessibilityInteractionController.java:75)
                  at android.view.AccessibilityInteractionController$PrivateHandler.handleMessage(AccessibilityInteractionController.java:1393)
                  at android.os.Handler.dispatchMessage(Handler.java:107)
             */
            return false;

        if (ex instanceof NullPointerException) {
            for (StackTraceElement ste : stack)
                if ("android.app.job.IJobCallback$Stub$Proxy".equals(ste.getClassName()) &&
                        "jobFinished".equals(ste.getMethodName()))
                    return false;
            /*
                java.lang.NullPointerException: Attempt to invoke virtual method 'int com.android.server.job.controllers.JobStatus.getUid()' on a null object reference
                  at android.os.Parcel.readException(Parcel.java:1605)
                  at android.os.Parcel.readException(Parcel.java:1552)
                  at android.app.job.IJobCallback$Stub$Proxy.jobFinished(IJobCallback.java:167)
                  at android.app.job.JobService$JobHandler.handleMessage(JobService.java:147)
                  at android.os.Handler.dispatchMessage(Handler.java:111)
                  at android.os.Looper.loop(Looper.java:207)
                  at android.app.ActivityThread.main(ActivityThread.java:5697)
                  at java.lang.reflect.Method.invoke(Native Method)
                  at com.android.internal.os.ZygoteInit$MethodAndArgsCaller.run(ZygoteInit.java:905)
                  at com.android.internal.os.ZygoteInit.main(ZygoteInit.java:766)
             */
        }

        if (ex instanceof IllegalStateException &&
                stack.length > 0 &&
                "android.database.sqlite.SQLiteSession".equals(stack[0].getClassName()) &&
                "throwIfNoTransaction".equals(stack[0].getMethodName()))
            /*
                java.lang.IllegalStateException: Cannot perform this operation because there is no current transaction.
                  at android.database.sqlite.SQLiteSession.throwIfNoTransaction(SQLiteSession.java:917)
                  at android.database.sqlite.SQLiteSession.endTransaction(SQLiteSession.java:400)
                  at android.database.sqlite.SQLiteDatabase.endTransaction(SQLiteDatabase.java:585)
                  at androidx.sqlite.db.framework.FrameworkSQLiteDatabase.endTransaction(SourceFile:1)
                  at androidx.room.RoomDatabase.endTransaction(SourceFile:1)
                  at androidx.work.impl.WorkerWrapper.runWorker(SourceFile:66)
                  at androidx.work.impl.WorkerWrapper.run(SourceFile:3)
                  at androidx.work.impl.utils.SerialExecutor$Task.run(SourceFile:1)
             */
            return false;

        if (ex instanceof IllegalArgumentException &&
                stack.length > 0 &&
                "android.widget.SmartSelectSprite".equals(stack[0].getClassName()) &&
                "startAnimation".equals(stack[0].getMethodName()))
            /*
                java.lang.IllegalArgumentException: Center point is not inside any of the rectangles!
                  at android.widget.SmartSelectSprite.startAnimation(SmartSelectSprite.java:392)
                  at android.widget.SelectionActionModeHelper.startSelectionActionModeWithSmartSelectAnimation(SelectionActionModeHelper.java:319)
                  at android.widget.SelectionActionModeHelper.lambda$l1f1_V5lw6noQxI_3u11qF753Iw(Unknown Source:0)
                  at android.widget.-$$Lambda$SelectionActionModeHelper$l1f1_V5lw6noQxI_3u11qF753Iw.accept(Unknown Source:4)
                  at android.widget.SelectionActionModeHelper$TextClassificationAsyncTask.onPostExecute(SelectionActionModeHelper.java:910)
                  at android.widget.SelectionActionModeHelper$TextClassificationAsyncTask.onPostExecute(SelectionActionModeHelper.java:864)
                  at android.os.AsyncTask.finish(AsyncTask.java:695)
                  at android.os.AsyncTask.access$600(AsyncTask.java:180)
                  at android.os.AsyncTask$InternalHandler.handleMessage(AsyncTask.java:712)
                  at android.os.Handler.dispatchMessage(Handler.java:106)
             */
            return false;

        if (ex instanceof InflateException)
            /*
                android.view.InflateException: Binary XML file line #7: Binary XML file line #7: Error inflating class <unknown>
                Caused by: android.view.InflateException: Binary XML file line #7: Error inflating class <unknown>
                Caused by: java.lang.reflect.InvocationTargetException
                  at java.lang.reflect.Constructor.newInstance0(Native Method)
                  at java.lang.reflect.Constructor.newInstance(Constructor.java:343)
                  at android.view.LayoutInflater.createView(LayoutInflater.java:686)
                  at android.view.LayoutInflater.createViewFromTag(LayoutInflater.java:829)
                  at android.view.LayoutInflater.createViewFromTag(LayoutInflater.java:769)
                  at android.view.LayoutInflater.rInflate(LayoutInflater.java:902)
                  at android.view.LayoutInflater.rInflateChildren(LayoutInflater.java:863)
                  at android.view.LayoutInflater.inflate(LayoutInflater.java:554)
                  at android.view.LayoutInflater.inflate(LayoutInflater.java:461)
             */
            return false;

        for (StackTraceElement ste : stack) {
            String clazz = ste.getClassName();
            if (clazz != null && clazz.startsWith("org.chromium."))
                /*
                    android.content.res.Resources$NotFoundException:
                      at android.content.res.ResourcesImpl.getValue (ResourcesImpl.java:225)
                      at android.content.res.Resources.getInteger (Resources.java:1192)
                      at org.chromium.ui.base.DeviceFormFactor.a (chromium-TrichromeWebViewGoogle6432.aab-stable-500512534:105)
                      at y8.onCreateActionMode (chromium-TrichromeWebViewGoogle6432.aab-stable-500512534:744)
                      at px.onCreateActionMode (chromium-TrichromeWebViewGoogle6432.aab-stable-500512534:36)
                      at com.android.internal.policy.DecorView$ActionModeCallback2Wrapper.onCreateActionMode (DecorView.java:2722)
                      at com.android.internal.policy.DecorView.startActionMode (DecorView.java:926)
                      at com.android.internal.policy.DecorView.startActionModeForChild (DecorView.java:882)
                      at android.view.ViewGroup.startActionModeForChild (ViewGroup.java:1035)
                      at android.view.ViewGroup.startActionModeForChild (ViewGroup.java:1035)
                      at android.view.ViewGroup.startActionModeForChild (ViewGroup.java:1035)
                      at android.view.ViewGroup.startActionModeForChild (ViewGroup.java:1035)
                      at android.view.ViewGroup.startActionModeForChild (ViewGroup.java:1035)
                      at android.view.ViewGroup.startActionModeForChild (ViewGroup.java:1035)
                      at android.view.ViewGroup.startActionModeForChild (ViewGroup.java:1035)
                      at android.view.ViewGroup.startActionModeForChild (ViewGroup.java:1035)
                      at android.view.ViewGroup.startActionModeForChild (ViewGroup.java:1035)
                      at android.view.ViewGroup.startActionModeForChild (ViewGroup.java:1035)
                      at android.view.ViewGroup.startActionModeForChild (ViewGroup.java:1035)
                      at android.view.ViewGroup.startActionModeForChild (ViewGroup.java:1035)
                      at android.view.ViewGroup.startActionModeForChild (ViewGroup.java:1035)
                      at android.view.ViewGroup.startActionModeForChild (ViewGroup.java:1035)
                      at android.view.View.startActionMode (View.java:7654)
                      at org.chromium.content.browser.selection.SelectionPopupControllerImpl.B (chromium-TrichromeWebViewGoogle6432.aab-stable-500512534:31)
                      at uh0.a (chromium-TrichromeWebViewGoogle6432.aab-stable-500512534:1605)
                      at Kk0.i (chromium-TrichromeWebViewGoogle6432.aab-stable-500512534:259)
                      at B6.run (chromium-TrichromeWebViewGoogle6432.aab-stable-500512534:454)
                      at android.os.Handler.handleCallback (Handler.java:938)
                 */
                return false;
        }

        if (ex instanceof SecurityException &&
                ex.getMessage() != null &&
                ex.getMessage().contains("com.opera.browser"))
            /*
                java.lang.SecurityException: Permission Denial: starting Intent { act=android.intent.action.VIEW dat=https://tracking.dpd.de/... cmp=com.opera.browser/.leanplum.LeanplumCatchActivity (has extras) } from ProcessRecord{3d9efb1 6332:eu.faircode.email/u0a54} (pid=6332, uid=10054) not exported from uid 10113
                  at android.os.Parcel.readException(Parcel.java:1951)
                  at android.os.Parcel.readException(Parcel.java:1897)
                  at android.app.IActivityManager$Stub$Proxy.startActivity(IActivityManager.java:4430)
                  at android.app.Instrumentation.execStartActivity(Instrumentation.java:1610)
                  at android.app.ContextImpl.startActivity(ContextImpl.java:862)
                  at android.app.ContextImpl.startActivity(ContextImpl.java:839)
                  at android.view.textclassifier.TextClassification.lambda$-android_view_textclassifier_TextClassification_5020(TextClassification.java:166)
                  at android.view.textclassifier.-$Lambda$mxr44OLodDKdoE5ddAZvMdsFssQ.$m$0(Unknown Source:8)
                  at android.view.textclassifier.-$Lambda$mxr44OLodDKdoE5ddAZvMdsFssQ.onClick(Unknown Source:0)
                  at org.chromium.content.browser.selection.SelectionPopupControllerImpl.m(chromium-SystemWebViewGoogle.aab-stable-432415203:17)
                  at y5.onActionItemClicked(chromium-SystemWebViewGoogle.aab-stable-432415203:20)
                  at Bn.onActionItemClicked(chromium-SystemWebViewGoogle.aab-stable-432415203:1)
                  at com.android.internal.policy.DecorView$ActionModeCallback2Wrapper.onActionItemClicked(DecorView.java:2472)
                  at com.android.internal.view.FloatingActionMode$3.onMenuItemSelected(FloatingActionMode.java:101)
                  at com.android.internal.view.menu.MenuBuilder.dispatchMenuItemSelected(MenuBuilder.java:761)
                  at com.android.internal.view.menu.MenuItemImpl.invoke(MenuItemImpl.java:167)
                  at com.android.internal.view.menu.MenuBuilder.performItemAction(MenuBuilder.java:908)
                  at com.android.internal.view.menu.MenuBuilder.performItemAction(MenuBuilder.java:898)
                  at com.android.internal.view.FloatingActionMode.lambda$-com_android_internal_view_FloatingActionMode_5176(FloatingActionMode.java:129)
                  at com.android.internal.view.-$Lambda$IoKM3AcgDw3Ok5aFi0zlym2p3IA.$m$0(Unknown Source:4)
                  at com.android.internal.view.-$Lambda$IoKM3AcgDw3Ok5aFi0zlym2p3IA.onMenuItemClick(Unknown Source:0)
                  at com.android.internal.widget.FloatingToolbar$FloatingToolbarPopup$2.onClick(FloatingToolbar.java:423)
                  at android.view.View.performClick(View.java:6320)
                  at android.view.View$PerformClick.run(View.java:25087)
             */
            return false;

        if (ex instanceof NullPointerException &&
                ex.getMessage() != null &&
                ex.getMessage().contains("com.android.server.job.controllers.JobStatus"))
            /*
                java.lang.RuntimeException: java.lang.NullPointerException: Attempt to invoke virtual method 'int com.android.server.job.controllers.JobStatus.getUid()' on a null object reference
                    at android.app.job.JobService$JobHandler.handleMessage(JobService.java:139)
                    at android.os.Handler.dispatchMessage(Handler.java:102)
                    at android.os.Looper.loop(Looper.java:148)
                    at android.app.ActivityThread.main(ActivityThread.java:5525)
                    at java.lang.reflect.Method.invoke(Native Method)
                    at com.android.internal.os.ZygoteInit$MethodAndArgsCaller.run(ZygoteInit.java:730)
                    at com.android.internal.os.ZygoteInit.main(ZygoteInit.java:620)
                Caused by: java.lang.NullPointerException: Attempt to invoke virtual method 'int com.android.server.job.controllers.JobStatus.getUid()' on a null object reference
                    at android.os.Parcel.readException(Parcel.java:1605)
                    at android.os.Parcel.readException(Parcel.java:1552)
                    at android.app.job.IJobCallback$Stub$Proxy.acknowledgeStopMessage(IJobCallback.java:144)
                    at android.app.job.JobService$JobHandler.ackStopMessage(JobService.java:183)
                    at android.app.job.JobService$JobHandler.handleMessage(JobService.java:136)
             */
            return false;

        if (isDead(ex))
            return false;

        if (BuildConfig.BETA_RELEASE)
            return true;

        while (ex != null) {
            for (StackTraceElement ste : stack)
                if (ste.getClassName().startsWith(BuildConfig.APPLICATION_ID))
                    return true;
            ex = ex.getCause();
        }

        return false;
    }

    private static boolean isDead(Throwable ex) {
        if (Build.VERSION.SDK_INT >= Build.VERSION_CODES.M) {
            /*
                java.lang.RuntimeException: Failure from system
                  at android.app.ContextImpl.bindServiceCommon(ContextImpl.java:1327)
                  at android.app.ContextImpl.bindService(ContextImpl.java:1286)
                  at android.content.ContextWrapper.bindService(ContextWrapper.java:604)
                  at android.content.ContextWrapper.bindService(ContextWrapper.java:604)
                  at hq.run(PG:15)
                  at java.lang.Thread.run(Thread.java:818)
                Caused by: android.os.DeadObjectException
                  at android.os.BinderProxy.transactNative(Native Method)
                  at android.os.BinderProxy.transact(Binder.java:503)
                  at android.app.ActivityManagerProxy.bindService(ActivityManagerNative.java:3783)
                  at android.app.ContextImpl.bindServiceCommon(ContextImpl.java:1317)
             */
            Throwable cause = ex;
            while (cause != null) {
                if (cause instanceof DeadObjectException)
                    return true;
                cause = cause.getCause();
            }
        }

        if (Build.VERSION.SDK_INT >= Build.VERSION_CODES.N) {
            Throwable cause = ex;
            while (cause != null) {
                if (cause instanceof DeadSystemException)
                    return true;
                cause = cause.getCause();
            }
        }

        return false;
    }

    static String formatThrowable(Throwable ex) {
        return formatThrowable(ex, true);
    }

    static String formatThrowable(Throwable ex, boolean sanitize) {
        return formatThrowable(ex, " ", sanitize);
    }

    static String formatThrowable(Throwable ex, String separator, boolean sanitize) {
        if (ex == null)
            return null;

        if (sanitize) {
            if (ex instanceof MessageRemovedException)
                return null;

            if (ex instanceof AuthenticationFailedException &&
                    ex.getCause() instanceof SocketException)
                return null;

            if (ex instanceof ProtocolException &&
                    ex.getCause() instanceof InterruptedException)
                return null; // Interrupted waitIfIdle

            if (ex instanceof MessagingException &&
                    ("Not connected".equals(ex.getMessage()) || // POP3
                            "connection failure".equals(ex.getMessage()) ||
                            "failed to create new store connection".equals(ex.getMessage())))
                return null;

            if (ex instanceof MessagingException &&
                    ex.getCause() instanceof ConnectionException &&
                    ex.getCause().getMessage() != null &&
                    (ex.getCause().getMessage().contains("Read error") ||
                            ex.getCause().getMessage().contains("Write error") ||
                            ex.getCause().getMessage().contains("Unexpected end of ZLIB input stream") ||
                            ex.getCause().getMessage().contains("Socket is closed")))
                return null;

            // javax.mail.MessagingException: AU3 BAD User is authenticated but not connected.;
            //   nested exception is:
            //  com.sun.mail.iap.BadCommandException: AU3 BAD User is authenticated but not connected.
            // javax.mail.MessagingException: AU3 BAD User is authenticated but not connected.;
            //   nested exception is:
            // 	com.sun.mail.iap.BadCommandException: AU3 BAD User is authenticated but not connected.
            // 	at com.sun.mail.imap.IMAPFolder.logoutAndThrow(SourceFile:1156)
            // 	at com.sun.mail.imap.IMAPFolder.open(SourceFile:1063)
            // 	at com.sun.mail.imap.IMAPFolder.open(SourceFile:977)
            // 	at eu.faircode.email.ServiceSynchronize.monitorAccount(SourceFile:890)
            // 	at eu.faircode.email.ServiceSynchronize.access$1500(SourceFile:85)
            // 	at eu.faircode.email.ServiceSynchronize$7$1.run(SourceFile:627)
            // 	at java.lang.Thread.run(Thread.java:764)
            // Caused by: com.sun.mail.iap.BadCommandException: AU3 BAD User is authenticated but not connected.
            // 	at com.sun.mail.iap.Protocol.handleResult(SourceFile:415)
            // 	at com.sun.mail.imap.protocol.IMAPProtocol.select(SourceFile:1230)
            // 	at com.sun.mail.imap.IMAPFolder.open(SourceFile:1034)

            if (ex instanceof MessagingException &&
                    ex.getCause() instanceof BadCommandException &&
                    ex.getCause().getMessage() != null &&
                    ex.getCause().getMessage().contains("User is authenticated but not connected"))
                return null;

            //if (ex instanceof MessagingException &&
            //        ex.getMessage() != null &&
            //        ex.getMessage().startsWith("OAuth refresh"))
            //    return null;

            if (ex instanceof IOException &&
                    ex.getCause() instanceof MessageRemovedException)
                return null;

            if (ex instanceof ConnectionException)
                return null;

            if (ex instanceof StoreClosedException ||
                    ex instanceof FolderClosedException ||
                    ex instanceof FolderClosedIOException ||
                    ex instanceof OperationCanceledException)
                return null;

            if (ex instanceof IllegalStateException &&
                    (TOKEN_REFRESH_REQUIRED.equals(ex.getMessage()) ||
                            "Not connected".equals(ex.getMessage()) ||
                            "This operation is not allowed on a closed folder".equals(ex.getMessage())))
                return null;
        }

        if (ex instanceof MailConnectException &&
                ex.getCause() instanceof SocketTimeoutException)
            ex = new Throwable("No response received from email server", ex);

        if (ex.getMessage() != null && ex.getMessage().contains("Read timed out"))
            ex = new Throwable("No response received from email server", ex);

        if (ex instanceof MessagingException &&
                ex.getCause() instanceof UnknownHostException)
            ex = new Throwable("Email server address lookup failed", ex);

        StringBuilder sb = new StringBuilder();
        if (BuildConfig.DEBUG)
            sb.append(ex.toString());
        else
            sb.append(ex.getMessage() == null ? ex.getClass().getName() : ex.getMessage());

        Throwable cause = ex.getCause();
        while (cause != null) {
            if (BuildConfig.DEBUG)
                sb.append(separator).append(cause.toString());
            else
                sb.append(separator).append(cause.getMessage() == null ? cause.getClass().getName() : cause.getMessage());
            cause = cause.getCause();
        }

        return sb.toString();
    }

    static void writeCrashLog(Context context, Throwable ex) {
        File file = new File(context.getFilesDir(), "crash.log");
        Log.w("Writing exception to " + file);

        try (FileWriter out = new FileWriter(file, true)) {
            out.write(BuildConfig.VERSION_NAME + BuildConfig.REVISION + " " + new Date() + "\r\n");
            out.write(ex + "\r\n" + android.util.Log.getStackTraceString(ex) + "\r\n");
        } catch (IOException e) {
            Log.e(e);
        }
    }

    static EntityMessage getDebugInfo(Context context, int title, Throwable ex, String log) throws IOException, JSONException {
        StringBuilder sb = new StringBuilder();
        sb.append(context.getString(title)).append("\n\n\n\n");
        sb.append(getAppInfo(context));
        if (ex != null)
            sb.append(ex.toString()).append("\n").append(android.util.Log.getStackTraceString(ex));
        if (log != null)
            sb.append(log);
        String body = "<pre class=\"fairemail_debug_info\">" + TextUtils.htmlEncode(sb.toString()) + "</pre>";

        EntityMessage draft;

        DB db = DB.getInstance(context);
        try {
            db.beginTransaction();

            List<TupleIdentityEx> identities = db.identity().getComposableIdentities(null);
            if (identities == null || identities.size() == 0)
                throw new IllegalArgumentException(context.getString(R.string.title_no_composable));

            EntityIdentity identity = identities.get(0);
            EntityFolder drafts = db.folder().getFolderByType(identity.account, EntityFolder.DRAFTS);
            if (drafts == null)
                throw new IllegalArgumentException(context.getString(R.string.title_no_drafts));

            draft = new EntityMessage();
            draft.account = drafts.account;
            draft.folder = drafts.id;
            draft.identity = identity.id;
            draft.msgid = EntityMessage.generateMessageId();
            draft.thread = draft.msgid;
            draft.to = new Address[]{myAddress()};
            draft.subject = context.getString(R.string.app_name) + " " +
                    BuildConfig.VERSION_NAME + BuildConfig.REVISION + " debug info";
            draft.received = new Date().getTime();
            draft.seen = true;
            draft.ui_seen = true;
            draft.id = db.message().insertMessage(draft);

            File file = draft.getFile(context);
            Helper.writeText(file, body);
            db.message().setMessageContent(draft.id, true, null, 0, null, null);

            attachSettings(context, draft.id, 1);
            attachAccounts(context, draft.id, 2);
            attachNetworkInfo(context, draft.id, 3);
            attachLog(context, draft.id, 4);
            attachOperations(context, draft.id, 5);
            attachTasks(context, draft.id, 6);
            attachLogcat(context, draft.id, 7);
            if (Build.VERSION.SDK_INT >= Build.VERSION_CODES.O)
                attachNotificationInfo(context, draft.id, 8);
            attachEnvironment(context, draft.id, 9);
            //if (MessageClassifier.isEnabled(context))
            //    attachClassifierData(context, draft.id, 10);

            EntityOperation.queue(context, draft, EntityOperation.ADD);

            db.setTransactionSuccessful();
        } finally {
            db.endTransaction();
        }

        ServiceSynchronize.eval(context, "debuginfo");

        return draft;
    }

    static void unexpectedError(Fragment fragment, Throwable ex) {
        unexpectedError(fragment, ex, true);
    }

    static void unexpectedError(Fragment fragment, Throwable ex, boolean report) {
        try {
            unexpectedError(fragment.getParentFragmentManager(), ex, report);
        } catch (Throwable exex) {
            Log.w(exex);
            /*
                Exception java.lang.IllegalStateException:
                  at androidx.fragment.app.Fragment.getParentFragmentManager (Fragment.java:1107)
                  at eu.faircode.email.FragmentDialogForwardRaw.send (FragmentDialogForwardRaw.java:307)
                  at eu.faircode.email.FragmentDialogForwardRaw.access$200 (FragmentDialogForwardRaw.java:56)
                  at eu.faircode.email.FragmentDialogForwardRaw$4.onClick (FragmentDialogForwardRaw.java:239)
                  at androidx.appcompat.app.AlertController$ButtonHandler.handleMessage (AlertController.java:167)
                  at android.os.Handler.dispatchMessage (Handler.java:106)
                  at android.os.Looper.loopOnce (Looper.java:210)
                  at android.os.Looper.loop (Looper.java:299)
                  at android.app.ActivityThread.main (ActivityThread.java:8168)
                  at java.lang.reflect.Method.invoke (Method.java)
                  at com.android.internal.os.RuntimeInit$MethodAndArgsCaller.run (RuntimeInit.java:556)
                  at com.android.internal.os.ZygoteInit.main (ZygoteInit.java:1037)
             */
        }
    }

    static void unexpectedError(FragmentManager manager, Throwable ex) {
        unexpectedError(manager, ex, true);
    }

    static void unexpectedError(FragmentManager manager, Throwable ex, boolean report) {
        Log.e(ex);

        if (ex instanceof OutOfMemoryError)
            report = false;

        Bundle args = new Bundle();
        args.putSerializable("ex", ex);
        args.putBoolean("report", report);

        FragmentDialogUnexpected fragment = new FragmentDialogUnexpected();
        fragment.setArguments(args);
        fragment.show(manager, "error:unexpected");
    }

    public static class FragmentDialogUnexpected extends FragmentDialogBase {
        @NonNull
        @Override
        public Dialog onCreateDialog(@Nullable Bundle savedInstanceState) {
            final Throwable ex = (Throwable) getArguments().getSerializable("ex");
            boolean report = getArguments().getBoolean("report", true);

            final Context context = getContext();
            LayoutInflater inflater = LayoutInflater.from(context);
            View dview = inflater.inflate(R.layout.dialog_unexpected, null);
            TextView tvError = dview.findViewById(R.id.tvError);

            String message = Log.formatThrowable(ex, false);
            tvError.setText(message);

            AlertDialog.Builder builder = new AlertDialog.Builder(context)
                    .setView(dview)
                    .setNegativeButton(android.R.string.cancel, null)
                    .setPositiveButton(R.string.menu_faq, new DialogInterface.OnClickListener() {
                        @Override
                        public void onClick(DialogInterface dialogInterface, int i) {
                            Uri uri = Helper.getSupportUri(context, "Unexpected:error");
                            if (!TextUtils.isEmpty(message))
                                uri = uri
                                        .buildUpon()
                                        .appendQueryParameter("message", "Unexpected: " + message)
                                        .build();
                            Helper.view(context, uri, true);
                        }
                    });

            if (report)
                builder.setNeutralButton(R.string.title_report, new DialogInterface.OnClickListener() {
                    @Override
                    public void onClick(DialogInterface dialog, int which) {
                        // Dialog will be dismissed
                        final Context context = getContext();

                        new SimpleTask<Long>() {
                            @Override
                            protected Long onExecute(Context context, Bundle args) throws Throwable {
                                return Log.getDebugInfo(context, R.string.title_unexpected_info_remark, ex, null).id;
                            }

                            @Override
                            protected void onExecuted(Bundle args, Long id) {
                                context.startActivity(new Intent(context, ActivityCompose.class)
                                        .putExtra("action", "edit")
                                        .putExtra("id", id));
                            }

                            @Override
                            protected void onException(Bundle args, Throwable ex) {
                                if (ex instanceof IllegalArgumentException)
                                    ToastEx.makeText(context, ex.getMessage(), Toast.LENGTH_LONG).show();
                                else
                                    ToastEx.makeText(context, ex.toString(), Toast.LENGTH_LONG).show();
                            }
                        }.execute(getContext(), getActivity(), new Bundle(), "error:unexpected");
                    }
                });

            return builder.create();
        }
    }

    private static StringBuilder getAppInfo(Context context) {
        StringBuilder sb = new StringBuilder();

        ContentResolver resolver = context.getContentResolver();
        SharedPreferences prefs = PreferenceManager.getDefaultSharedPreferences(context);
        boolean main_log = prefs.getBoolean("main_log", true);
        boolean protocol = prefs.getBoolean("protocol", false);
        long last_cleanup = prefs.getLong("last_cleanup", 0);

        PackageManager pm = context.getPackageManager();
        String installer = pm.getInstallerPackageName(BuildConfig.APPLICATION_ID);

        // Get version info
        sb.append(String.format("%s %s/%d%s%s%s%s\r\n",
                context.getString(R.string.app_name),
                BuildConfig.VERSION_NAME + BuildConfig.REVISION,
                Helper.hasValidFingerprint(context) ? 1 : 3,
                BuildConfig.PLAY_STORE_RELEASE ? "p" : "",
                Helper.hasPlayStore(context) ? "s" : "",
                BuildConfig.DEBUG ? "d" : "",
                ActivityBilling.isPro(context) ? "+" : "-"));
        sb.append(String.format("Package: %s uid: %d\r\n",
                BuildConfig.APPLICATION_ID, android.os.Process.myUid()));
        sb.append(String.format("Android: %s (SDK device=%d target=%d)\r\n",
                Build.VERSION.RELEASE, Build.VERSION.SDK_INT, Helper.getTargetSdk(context)));

        boolean reporting = prefs.getBoolean("crash_reports", false);
        if (reporting || BuildConfig.TEST_RELEASE) {
            String uuid = prefs.getString("uuid", null);
            sb.append(String.format("UUID: %s\r\n", uuid == null ? "-" : uuid));
        }

        sb.append(String.format("Installer: %s\r\n", installer));
        sb.append(String.format("Installed: %s\r\n", new Date(Helper.getInstallTime(context))));
        sb.append(String.format("Updated: %s\r\n", new Date(Helper.getUpdateTime(context))));
        sb.append(String.format("Last cleanup: %s\r\n", new Date(last_cleanup)));
        sb.append(String.format("Now: %s\r\n", new Date()));
        sb.append(String.format("Zone: %s\r\n", TimeZone.getDefault().getID()));

        String language = prefs.getString("language", null);
        sb.append(String.format("Locale: def=%s lang=%s\r\n",
                Locale.getDefault(), language));
        if (Build.VERSION.SDK_INT < Build.VERSION_CODES.N)
            sb.append(String.format("System: %s\r\n",
                    Resources.getSystem().getConfiguration().locale));
        else {
            LocaleList ll = Resources.getSystem().getConfiguration().getLocales();
            for (int i = 0; i < ll.size(); i++)
                sb.append(String.format("System: %s\r\n", ll.get(i)));
        }

        sb.append("\r\n");

        String osVersion = null;
        try {
            osVersion = System.getProperty("os.version");
        } catch (Throwable ex) {
            Log.e(ex);
        }

        // Get device info
        sb.append(String.format("Brand: %s\r\n", Build.BRAND));
        sb.append(String.format("Manufacturer: %s\r\n", Build.MANUFACTURER));
        sb.append(String.format("Model: %s\r\n", Build.MODEL));
        sb.append(String.format("Product: %s\r\n", Build.PRODUCT));
        sb.append(String.format("Device: %s\r\n", Build.DEVICE));
        sb.append(String.format("Host: %s\r\n", Build.HOST));
        sb.append(String.format("Time: %s\r\n", new Date(Build.TIME).toString()));
        sb.append(String.format("Display: %s\r\n", Build.DISPLAY));
        sb.append(String.format("Id: %s\r\n", Build.ID));
        if (Build.VERSION.SDK_INT >= Build.VERSION_CODES.S)
            sb.append(String.format("SoC: %s/%s\r\n", Build.SOC_MANUFACTURER, Build.SOC_MODEL));
        sb.append(String.format("OS version: %s\r\n", osVersion));
        sb.append("\r\n");

        if (Build.VERSION.SDK_INT >= Build.VERSION_CODES.R) {
            try {
                // https://developer.android.com/reference/android/app/ApplicationExitInfo
                boolean exits = false;
                long from = new Date().getTime() - 30 * 24 * 3600 * 1000L;
                ActivityManager am = Helper.getSystemService(context, ActivityManager.class);
                List<ApplicationExitInfo> infos = am.getHistoricalProcessExitReasons(
                        context.getPackageName(), 0, 100);
                for (ApplicationExitInfo info : infos)
                    if (info.getTimestamp() > from &&
                            info.getImportance() >= ActivityManager.RunningAppProcessInfo.IMPORTANCE_GONE) {
                        exits = true;
                        sb.append(String.format("%s: %s\r\n",
                                new Date(info.getTimestamp()),
                                Helper.getExitReason(info.getReason())));
                    }
                if (!exits)
                    sb.append("No crashes\r\n");
                sb.append("\r\n");
            } catch (Throwable ex) {
                sb.append(ex).append("\r\n");
            }
        }

        sb.append(String.format("Log main: %b protocol: %b debug: %b build: %b\r\n",
                main_log, protocol, Log.isDebugLogLevel(), BuildConfig.DEBUG));

        int[] contacts = ContactInfo.getStats();
        sb.append(String.format("Contact lookup: %d cached: %d\r\n",
                contacts[0], contacts[1]));

        sb.append(String.format("Accessibility: %b\r\n", Helper.isAccessibilityEnabled(context)));

        String charset = MimeUtility.getDefaultJavaCharset();
        sb.append(String.format("Default charset: %s/%s\r\n", charset, MimeUtility.mimeCharset(charset)));

        sb.append("Transliterate: ")
                .append(TextHelper.canTransliterate())
                .append("\r\n");

        sb.append("Classifier: ")
                .append(Helper.humanReadableByteCount(MessageClassifier.getSize(context)))
                .append("\r\n");

        sb.append("\r\n");

        int cpus = Runtime.getRuntime().availableProcessors();
        sb.append(String.format("Processors: %d\r\n", cpus));
        if (Build.VERSION.SDK_INT >= Build.VERSION_CODES.N) {
            long running = SystemClock.uptimeMillis() - android.os.Process.getStartUptimeMillis();
            long cpu = android.os.Process.getElapsedCpuTime();
            int util = (int) (running == 0 ? 0 : 100 * cpu / running / cpus);
            sb.append(String.format("Uptime: %s CPU: %s %d%%\r\n",
                    Helper.formatDuration(running), Helper.formatDuration(cpu), util));
        }

        Boolean largeHeap;
        try {
            ApplicationInfo info = pm.getApplicationInfo(context.getPackageName(), 0);
            largeHeap = (info.flags & ApplicationInfo.FLAG_LARGE_HEAP) != 0;
        } catch (Throwable ex) {
            largeHeap = null;
        }

        ActivityManager am = Helper.getSystemService(context, ActivityManager.class);
        ActivityManager.MemoryInfo mi = new ActivityManager.MemoryInfo();
        am.getMemoryInfo(mi);
        sb.append(String.format("Memory class: %d/%d Large: %s MB Total: %s\r\n",
                am.getMemoryClass(), am.getLargeMemoryClass(),
                largeHeap == null ? "?" : Boolean.toString(largeHeap),
                Helper.humanReadableByteCount(mi.totalMem)));

        long storage_available = Helper.getAvailableStorageSpace();
        long storage_total = Helper.getTotalStorageSpace();
        long storage_used = Helper.getSizeUsed(context.getFilesDir());
        sb.append(String.format("Storage space: %s/%s App: %s\r\n",
                Helper.humanReadableByteCount(storage_total - storage_available),
                Helper.humanReadableByteCount(storage_total),
                Helper.humanReadableByteCount(storage_used)));

        long cache_used = Helper.getSizeUsed(context.getCacheDir());
        long cache_quota = Helper.getCacheQuota(context);
        sb.append(String.format("Cache space: %s/%s\r\n",
                Helper.humanReadableByteCount(cache_used),
                Helper.humanReadableByteCount(cache_quota)));

        Runtime rt = Runtime.getRuntime();
        long hused = (rt.totalMemory() - rt.freeMemory()) / 1024L / 1024L;
        long hmax = rt.maxMemory() / 1024L / 1024L;
        long nheap = Debug.getNativeHeapAllocatedSize() / 1024L / 1024L;
        long nsize = Debug.getNativeHeapSize() / 1024 / 1024L;
        sb.append(String.format("Heap usage: %d/%d MiB native: %d/%d MiB\r\n", hused, hmax, nheap, nsize));

        if (Build.VERSION.SDK_INT >= Build.VERSION_CODES.R) {
            int ipc = IBinder.getSuggestedMaxIpcSizeBytes();
            sb.append(String.format("IPC max: %s\r\n", Helper.humanReadableByteCount(ipc)));
        }

        sb.append("\r\n");

        WindowManager wm = Helper.getSystemService(context, WindowManager.class);
        Display display = wm.getDefaultDisplay();
        Point dim = new Point();
        display.getSize(dim);
        float density = context.getResources().getDisplayMetrics().density;
        sb.append(String.format("Density 1dp=%f\r\n", density));
        sb.append(String.format("Resolution: %.2f x %.2f dp\r\n", dim.x / density, dim.y / density));

        Configuration config = context.getResources().getConfiguration();

        String size;
        if (config.isLayoutSizeAtLeast(Configuration.SCREENLAYOUT_SIZE_XLARGE))
            size = "XLarge";
        else if (config.isLayoutSizeAtLeast(Configuration.SCREENLAYOUT_SIZE_LARGE))
            size = "Large";
        else if (config.isLayoutSizeAtLeast(Configuration.SCREENLAYOUT_SIZE_NORMAL))
            size = "Medium";
        else if (config.isLayoutSizeAtLeast(Configuration.SCREENLAYOUT_SIZE_SMALL))
            size = "Small";
        else
            size = "size=" + (config.screenLayout & Configuration.SCREENLAYOUT_SIZE_MASK);

        String orientation;
        if (config.orientation == Configuration.ORIENTATION_LANDSCAPE)
            orientation = "Landscape";
        else if (config.orientation == Configuration.ORIENTATION_PORTRAIT)
            orientation = "Portrait";
        else
            orientation = "orientation=" + config.orientation;

        sb.append(String.format("%s %s\r\n", size, orientation));

        try {
            float animation_scale = Settings.Global.getFloat(resolver,
                    Settings.Global.WINDOW_ANIMATION_SCALE, 0f);
            sb.append(String.format("Animation scale: %f %s\r\n", animation_scale,
                    animation_scale == 1f ? "" : "!!!"));
        } catch (Throwable ex) {
            sb.append(ex).append("\r\n");
        }

        int uiMode = context.getResources().getConfiguration().uiMode;
        sb.append(String.format("UI mode: 0x"))
                .append(Integer.toHexString(uiMode))
                .append(" night=").append(Helper.isNight(context))
                .append("\r\n");

        String uiType = Helper.getUiModeType(context);
        sb.append(String.format("UI type: %s %s\r\n", uiType,
                "normal".equals(uiType) ? "" : "!!!"));

        sb.append(String.format("Darken support: %b\r\n",
                WebViewEx.isFeatureSupported(context, WebViewFeature.ALGORITHMIC_DARKENING)));
        try {
            PackageInfo pkg = WebViewCompat.getCurrentWebViewPackage(context);
            sb.append(String.format("WebView %d/%s\r\n",
                    pkg == null ? -1 : pkg.versionCode,
                    pkg == null ? null : pkg.versionName));
        } catch (Throwable ex) {
            sb.append(ex).append("\r\n");
        }

        sb.append("\r\n");

        Boolean ignoring = Helper.isIgnoringOptimizations(context);
        sb.append(String.format("Battery optimizations: %s %s\r\n",
                ignoring == null ? null : Boolean.toString(!ignoring),
                Boolean.FALSE.equals(ignoring) ? "!!!" : ""));

        PowerManager power = Helper.getSystemService(context, PowerManager.class);
        boolean psaving = power.isPowerSaveMode();
        sb.append(String.format("Battery saving: %s %s\r\n", psaving, psaving ? "!!!" : ""));

        sb.append(String.format("Charging: %b; level: %d\r\n",
                Helper.isCharging(context), Helper.getBatteryLevel(context)));

        if (Build.VERSION.SDK_INT >= Build.VERSION_CODES.P) {
            // https://developer.android.com/reference/android/app/usage/UsageStatsManager
            UsageStatsManager usm = Helper.getSystemService(context, UsageStatsManager.class);
            int bucket = usm.getAppStandbyBucket();
            boolean inactive = usm.isAppInactive(BuildConfig.APPLICATION_ID);
            sb.append(String.format("Standby bucket: %d-%b-%s %s\r\n",
                    bucket, inactive, Helper.getStandbyBucketName(bucket),
                    (bucket <= UsageStatsManager.STANDBY_BUCKET_ACTIVE && !inactive ? "" : "!!!")));
        }

        boolean canExact = AlarmManagerCompatEx.canScheduleExactAlarms(context);
        boolean hasExact = AlarmManagerCompatEx.hasExactAlarms(context);
        sb.append(String.format("ExactAlarms can=%b has=%b %s\r\n", canExact, hasExact,
                canExact ? "" : "!!!"));

        if (Build.VERSION.SDK_INT >= Build.VERSION_CODES.P) {
            boolean restricted = am.isBackgroundRestricted();
            sb.append(String.format("Background restricted: %b %s\r\n", restricted,
                    restricted ? "!!!" : ""));
        }

        if (Build.VERSION.SDK_INT >= Build.VERSION_CODES.N) {
            boolean saving = ConnectionHelper.isDataSaving(context);
            sb.append(String.format("Data saving: %b %s\r\n", saving,
                    saving ? "!!!" : ""));
        }

        try {
            int finish_activities = Settings.Global.getInt(resolver,
                    Settings.Global.ALWAYS_FINISH_ACTIVITIES, 0);
            sb.append(String.format("Always finish: %d %s\r\n", finish_activities,
                    finish_activities == 0 ? "" : "!!!"));
        } catch (Throwable ex) {
            sb.append(ex).append("\r\n");
        }

        sb.append("\r\n");

        return sb;
    }

    private static void attachSettings(Context context, long id, int sequence) {
        try {
            DB db = DB.getInstance(context);

            EntityAttachment attachment = new EntityAttachment();
            attachment.message = id;
            attachment.sequence = sequence;
            attachment.name = "settings.txt";
            attachment.type = "text/plain";
            attachment.disposition = Part.ATTACHMENT;
            attachment.size = null;
            attachment.progress = 0;
            attachment.id = db.attachment().insertAttachment(attachment);

            long size = 0;
            File file = attachment.getFile(context);
            try (OutputStream os = new BufferedOutputStream(new FileOutputStream(file))) {
                SharedPreferences prefs = PreferenceManager.getDefaultSharedPreferences(context);

                Map<String, ?> settings = prefs.getAll();
                List<String> keys = new ArrayList<>(settings.keySet());
                Collections.sort(keys);
                for (String key : keys) {
                    Object value = settings.get(key);
                    if ("wipe_mnemonic".equals(key) && value != null)
                        value = "[redacted]";
                    else if ("cloud_user".equals(key) && value != null)
                        value = "[redacted]";
                    else if ("cloud_password".equals(key) && value != null)
                        value = "[redacted]";
                    else if ("pin".equals(key) && value != null)
                        value = "[redacted]";
                    else if (key != null && key.startsWith("oauth."))
                        value = "[redacted]";
                    size += write(os, key + "=" + value + "\r\n");
                }

                size += write(os, "\r\n");

                try {
                    List<String> names = new ArrayList<>();

                    Properties props = System.getProperties();
                    Enumeration<?> pnames = props.propertyNames();
                    while (pnames.hasMoreElements())
                        names.add((String) pnames.nextElement());

                    Collections.sort(names);
                    for (String name : names)
                        size += write(os, name + "=" + props.getProperty(name) + "\r\n");
                } catch (Throwable ex) {
                    size += write(os, ex.getMessage() + "\r\n");
                }
            }

            db.attachment().setDownloaded(attachment.id, size);
        } catch (Throwable ex) {
            Log.e(ex);
        }
    }

    private static void attachAccounts(Context context, long id, int sequence) {
        try {
            DB db = DB.getInstance(context);

            EntityAttachment attachment = new EntityAttachment();
            attachment.message = id;
            attachment.sequence = sequence;
            attachment.name = "accounts.txt";
            attachment.type = "text/plain";
            attachment.disposition = Part.ATTACHMENT;
            attachment.size = null;
            attachment.progress = 0;
            attachment.id = db.attachment().insertAttachment(attachment);

            DateFormat dtf = Helper.getDateTimeInstance(context, SimpleDateFormat.SHORT, SimpleDateFormat.SHORT);

            long size = 0;
            File file = attachment.getFile(context);
            try (OutputStream os = new BufferedOutputStream(new FileOutputStream(file))) {
                List<EntityAccount> accounts = db.account().getAccounts();
                SharedPreferences prefs = PreferenceManager.getDefaultSharedPreferences(context);
                boolean enabled = prefs.getBoolean("enabled", true);
                int pollInterval = ServiceSynchronize.getPollInterval(context);
                boolean metered = prefs.getBoolean("metered", true);
                Boolean ignoring = Helper.isIgnoringOptimizations(context);
                boolean canSchedule = AlarmManagerCompatEx.canScheduleExactAlarms(context);
                boolean auto_optimize = prefs.getBoolean("auto_optimize", false);
                boolean schedule = prefs.getBoolean("schedule", false);

                String ds = ConnectionHelper.getDataSaving(context);
                boolean vpn = ConnectionHelper.vpnActive(context);
                boolean ng = false;
                try {
                    PackageManager pm = context.getPackageManager();
                    pm.getPackageInfo("eu.faircode.netguard", 0);
                    ng = true;
                } catch (Throwable ignored) {
                }

                Integer bucket = null;
                if (Build.VERSION.SDK_INT >= Build.VERSION_CODES.P)
                    try {
                        UsageStatsManager usm = Helper.getSystemService(context, UsageStatsManager.class);
                        bucket = usm.getAppStandbyBucket();
                    } catch (Throwable ignored) {
                    }

                Integer filter = null;
                if (Build.VERSION.SDK_INT >= Build.VERSION_CODES.M) {
                    NotificationManager nm = Helper.getSystemService(context, NotificationManager.class);
                    filter = nm.getCurrentInterruptionFilter();
                }

                StringBuilder filters = new StringBuilder();
                StringBuilder sorts = new StringBuilder();
                for (String key : prefs.getAll().keySet())
                    if (key.startsWith("filter_")) {
                        Object value = prefs.getAll().get(key);
                        if (Boolean.TRUE.equals(value))
                            filters.append(' ').append(key.substring(7)).append('=').append(value);
                    } else if (key.startsWith("sort_")) {
                        Object value = prefs.getAll().get(key);
                        sorts.append(' ').append(key).append('=').append(value);
                    }

                size += write(os, "enabled=" + enabled + (enabled ? "" : " !!!") +
                        " interval=" + pollInterval + "\r\n" +
                        "metered=" + metered + (metered ? "" : " !!!") +
                        " saving=" + ds + ("enabled".equals(ds) ? " !!!" : "") +
                        " vpn=" + vpn + (vpn ? " !!!" : "") +
                        " ng=" + ng + "\r\n" +
                        "optimizing=" + (ignoring == null ? null : !ignoring) + (Boolean.FALSE.equals(ignoring) ? " !!!" : "") +
                        " bucket=" + (bucket == null ? null :
                        Helper.getStandbyBucketName(bucket) +
                                (bucket > UsageStatsManager.STANDBY_BUCKET_ACTIVE ? " !!!" : "")) +
                        " canSchedule=" + canSchedule + (canSchedule ? "" : " !!!") +
                        " auto_optimize=" + auto_optimize + (auto_optimize ? " !!!" : "") +
                        " notifications=" + (filter == null ? null :
                        Helper.getInterruptionFilter(filter) +
                                (filter == NotificationManager.INTERRUPTION_FILTER_ALL ? "" : "!!!")) + "\r\n" +
                        "accounts=" + accounts.size() +
                        " folders=" + db.folder().countTotal() +
                        " messages=" + db.message().countTotal() +
                        " rules=" + db.rule().countTotal() +
                        " ops=" + db.operation().getOperationCount() +
                        " outbox=" + db.message().countOutbox() + "\r\n" +
                        "filter " + filters + " " + sorts +
                        "\r\n\r\n");

                if (schedule) {
                    int minuteStart = prefs.getInt("schedule_start", 0);
                    int minuteEnd = prefs.getInt("schedule_end", 0);
                    int minuteStartWeekend = prefs.getInt("schedule_start_weekend", 0);
                    int minuteEndWeekend = prefs.getInt("schedule_end_weekend", 0);

                    size += write(os, String.format("schedule %s...%s weekend %s...%s\r\n",
                            CalendarHelper.formatHour(context, minuteStart),
                            CalendarHelper.formatHour(context, minuteEnd),
                            CalendarHelper.formatHour(context, minuteStartWeekend),
                            CalendarHelper.formatHour(context, minuteEndWeekend)));

                    String[] daynames = new DateFormatSymbols().getWeekdays();
                    for (int i = 0; i < 7; i++) {
                        boolean day = prefs.getBoolean("schedule_day" + i, true);
                        boolean weekend = CalendarHelper.isWeekend(context, i + 1);
                        size += write(os, String.format("schedule %s=%b %s\r\n",
                                daynames[i + 1], day, weekend ? "weekend" : ""));
                    }

                    size += write(os, "\r\n");
                }

                for (EntityAccount account : accounts)
                    if (account.synchronize)
                        try {
                            String info = "pwd";
                            if (account.auth_type == ServiceAuthenticator.AUTH_TYPE_OAUTH ||
                                    account.auth_type == ServiceAuthenticator.AUTH_TYPE_GRAPH)
                                info = getTokenInfo(account.password, account.auth_type);
                            size += write(os, String.format("%s %s\r\n", account.name, info));

                            List<EntityIdentity> identities = db.identity().getSynchronizingIdentities(account.id);
                            for (EntityIdentity identity : identities)
                                if (identity.auth_type == ServiceAuthenticator.AUTH_TYPE_OAUTH ||
                                        identity.auth_type == ServiceAuthenticator.AUTH_TYPE_GRAPH)
                                    size += write(os, String.format("- %s %s\r\n",
                                            identity.name, getTokenInfo(identity.password, identity.auth_type)));
                        } catch (Throwable ex) {
                            size += write(os, ex.toString() + "\r\n");
                        }

                size += write(os, "\r\n");

                Map<Long, EntityFolder> unified = new HashMap<>();
                for (EntityFolder folder : db.folder().getFoldersByType(EntityFolder.INBOX))
                    unified.put(folder.id, folder);
                for (EntityFolder folder : db.folder().getFoldersUnified(null, false))
                    unified.put(folder.id, folder);

                for (Long fid : unified.keySet()) {
                    EntityFolder folder = unified.get(fid);
                    EntityAccount account = db.account().getAccount(folder.account);
                    size += write(os, String.format("%s/%s:%s sync=%b unified=%b\r\n",
                            (account == null ? null : account.name),
                            folder.name, folder.type, folder.synchronize, folder.unified));
                }

                size += write(os, "\r\n");

                for (EntityAccount account : accounts) {
                    if (account.synchronize) {
                        int content = 0;
                        int messages = 0;
                        List<TupleFolderEx> folders = db.folder().getFoldersEx(account.id);
                        for (TupleFolderEx folder : folders) {
                            content += folder.content;
                            messages += folder.messages;
                        }

                        boolean unmetered = false;
                        boolean ignore_schedule = false;
                        try {
                            if (account.conditions != null) {
                                JSONObject jconditions = new JSONObject(account.conditions);
                                unmetered = jconditions.optBoolean("unmetered");
                                ignore_schedule = jconditions.optBoolean("ignore_schedule");
                            }
                        } catch (Throwable ignored) {
                        }

                        size += write(os, account.name + (account.primary ? "*" : "") +
                                " " + (account.protocol == EntityAccount.TYPE_IMAP ? "IMAP" : "POP") +
                                " [" + (account.provider == null ? "" : account.provider) +
                                ":" + ServiceAuthenticator.getAuthTypeName(account.auth_type) + "]" +
                                " " + account.host + ":" + account.port + "/" + account.encryption +
                                " sync=" + account.synchronize +
                                " exempted=" + account.poll_exempted +
                                " poll=" + account.poll_interval +
                                " ondemand=" + account.ondemand +
                                " msgs=" + content + "/" + messages + " max=" + account.max_messages +
                                " ops=" + db.operation().getOperationCount(account.id) +
                                " schedule=" + (!ignore_schedule) + (ignore_schedule ? " !!!" : "") +
                                " unmetered=" + unmetered + (unmetered ? " !!!" : "") +
                                " " + account.state +
                                (account.last_connected == null ? "" : " " + dtf.format(account.last_connected)) +
                                (account.error == null ? "" : "\r\n" + account.error) +
                                "\r\n");

                        if (folders.size() > 0)
                            Collections.sort(folders, folders.get(0).getComparator(context));
                        for (TupleFolderEx folder : folders)
                            if (folder.synchronize) {
                                int unseen = db.message().countUnseen(folder.id);
                                int hidden = db.message().countHidden(folder.id);
                                int notifying = db.message().countNotifying(folder.id);
                                size += write(os, "- " + folder.name + " " +
                                        folder.type + (folder.inherited_type == null ? "" : "/" + folder.inherited_type) +
                                        (folder.unified ? " unified" : "") +
                                        (folder.notify ? " notify" : "") +
                                        " poll=" + folder.poll + "/" + folder.poll_factor +
                                        " days=" + folder.sync_days + "/" + folder.keep_days +
                                        " msgs=" + folder.content + "/" + folder.messages + "/" + folder.total +
                                        " ops=" + db.operation().getOperationCount(folder.id, null) +
                                        " unseen=" + unseen + " hidden=" + hidden + " notifying=" + notifying +
                                        " " + folder.state +
                                        (folder.last_sync == null ? "" : " " + dtf.format(folder.last_sync)) +
                                        "\r\n");
                            }

                        List<TupleAccountSwipes> swipes = db.account().getAccountSwipes(account.id);
                        if (swipes == null)
                            size += write(os, "<> swipes?\r\n");
                        else
                            for (TupleAccountSwipes swipe : swipes) {
                                size += write(os, "> " + EntityMessage.getSwipeType(swipe.swipe_left) + " " +
                                        swipe.left_name + ":" + swipe.left_type + "\r\n");
                                size += write(os, "< " + EntityMessage.getSwipeType(swipe.swipe_right) + " " +
                                        swipe.right_name + ":" + swipe.right_type + "\r\n");
                            }

                        size += write(os, "\r\n");
                    }
                }

                for (EntityAccount account : accounts)
                    if (account.synchronize) {
                        List<EntityIdentity> identities = db.identity().getIdentities(account.id);
                        for (EntityIdentity identity : identities)
                            if (identity.synchronize) {
                                size += write(os, account.name + "/" + identity.name + (identity.primary ? "*" : "") + " " +
                                        identity.display + " " + identity.email +
                                        (identity.self ? "" : " !self") +
                                        " [" + (identity.provider == null ? "" : identity.provider) +
                                        ":" + ServiceAuthenticator.getAuthTypeName(identity.auth_type) + "]" +
                                        (TextUtils.isEmpty(identity.sender_extra_regex) ? "" : " regex=" + identity.sender_extra_regex) +
                                        (!identity.sender_extra ? "" : " edit" +
                                                (identity.sender_extra_name ? "+name" : "-name") +
                                                (identity.reply_extra_name ? "+copy" : "-copy")) +
                                        " " + identity.host + ":" + identity.port + "/" + identity.encryption +
                                        " ops=" + db.operation().getOperationCount(EntityOperation.SEND) +
                                        " " + identity.state +
                                        (identity.last_connected == null ? "" : " " + dtf.format(identity.last_connected)) +
                                        (identity.error == null ? "" : "\r\n" + identity.error) +
                                        "\r\n");
                            }
                    }

                size += write(os, "\r\n");

                for (EntityAccount account : accounts) {
                    int ops = db.operation().getOperationCount(account.id);
                    if (account.synchronize || ops > 0)
                        try {
                            JSONObject jaccount = account.toJSON();
                            jaccount.put("state", account.state == null ? "null" : account.state);
                            jaccount.put("warning", account.warning);
                            jaccount.put("operations", ops);
                            jaccount.put("error", account.error);
                            jaccount.put("capabilities", account.capabilities);

                            if (account.last_connected != null)
                                jaccount.put("last_connected", new Date(account.last_connected).toString());

                            jaccount.put("keep_alive_ok", account.keep_alive_ok);
                            jaccount.put("keep_alive_failed", account.keep_alive_failed);
                            jaccount.put("keep_alive_succeeded", account.keep_alive_succeeded);

                            jaccount.remove("password");

                            size += write(os, "==========\r\n");
                            size += write(os, jaccount.toString(2) + "\r\n");

                            List<EntityFolder> folders = db.folder().getFolders(account.id, false, false);
                            if (folders.size() > 0)
                                Collections.sort(folders, folders.get(0).getComparator(context));
                            for (EntityFolder folder : folders) {
                                JSONObject jfolder = folder.toJSON();
                                jfolder.put("inherited_type", folder.inherited_type);
                                jfolder.put("level", folder.level);
                                jfolder.put("total", folder.total);
                                jfolder.put("initialize", folder.initialize);
                                jfolder.put("subscribed", folder.subscribed);
                                jfolder.put("state", folder.state == null ? "null" : folder.state);
                                jfolder.put("sync_state", folder.sync_state == null ? "null" : folder.sync_state);
                                jfolder.put("poll_count", folder.poll_count);
                                jfolder.put("read_only", folder.read_only);
                                jfolder.put("selectable", folder.selectable);
                                jfolder.put("inferiors", folder.inferiors);
                                jfolder.put("auto_add", folder.auto_add);
                                jfolder.put("tbc", Boolean.TRUE.equals(folder.tbc));
                                jfolder.put("rename", folder.rename);
                                jfolder.put("tbd", Boolean.TRUE.equals(folder.tbd));
                                jfolder.put("operations", db.operation().getOperationCount(folder.id, null));
                                jfolder.put("error", folder.error);
                                if (folder.last_sync != null)
                                    jfolder.put("last_sync", new Date(folder.last_sync).toString());
                                if (folder.last_sync_count != null)
                                    jfolder.put("last_sync_count", folder.last_sync_count);
                                size += write(os, jfolder.toString(2) + "\r\n");
                            }

                            List<EntityIdentity> identities = db.identity().getIdentities(account.id);
                            for (EntityIdentity identity : identities)
                                try {
                                    JSONObject jidentity = identity.toJSON();
                                    jidentity.remove("password");
                                    jidentity.remove("signature");
                                    size += write(os, "----------\r\n");
                                    size += write(os, jidentity.toString(2) + "\r\n");
                                } catch (JSONException ex) {
                                    size += write(os, ex.toString() + "\r\n");
                                }
                        } catch (JSONException ex) {
                            size += write(os, ex.toString() + "\r\n");
                        }
                }
            }

            db.attachment().setDownloaded(attachment.id, size);
        } catch (Throwable ex) {
            Log.e(ex);
        }
    }

    private static void attachNetworkInfo(Context context, long id, int sequence) {
        try {
            DB db = DB.getInstance(context);

            EntityAttachment attachment = new EntityAttachment();
            attachment.message = id;
            attachment.sequence = sequence;
            attachment.name = "network.txt";
            attachment.type = "text/plain";
            attachment.disposition = Part.ATTACHMENT;
            attachment.size = null;
            attachment.progress = 0;
            attachment.id = db.attachment().insertAttachment(attachment);

            long size = 0;
            File file = attachment.getFile(context);
            try (OutputStream os = new BufferedOutputStream(new FileOutputStream(file))) {
                ConnectivityManager cm = Helper.getSystemService(context, ConnectivityManager.class);

                NetworkInfo ani = cm.getActiveNetworkInfo();
                if (ani != null)
                    size += write(os, ani.toString() +
                            " connected=" + ani.isConnected() +
                            " metered=" + cm.isActiveNetworkMetered() +
                            " roaming=" + ani.isRoaming() +
                            " type=" + ani.getType() + "/" + ani.getTypeName() +
                            "\r\n\r\n");

                Network active = ConnectionHelper.getActiveNetwork(context);
                for (Network network : cm.getAllNetworks()) {
                    size += write(os, (network.equals(active) ? "active=" : "network=") + network + "\r\n");

                    NetworkCapabilities caps = cm.getNetworkCapabilities(network);
                    size += write(os, " caps=" + caps + "\r\n");

                    LinkProperties props = cm.getLinkProperties(network);
                    size += write(os, " props=" + props + "\r\n");

                    size += write(os, "\r\n");
                }

                try {
                    Enumeration<NetworkInterface> interfaces = NetworkInterface.getNetworkInterfaces();
                    while (interfaces != null && interfaces.hasMoreElements()) {
                        NetworkInterface ni = interfaces.nextElement();
                        size += write(os, "Interface=" + ni + "\r\n");
                        for (InterfaceAddress iaddr : ni.getInterfaceAddresses()) {
                            InetAddress addr = iaddr.getAddress();
                            size += write(os, " addr=" + addr +
                                    (addr.isLoopbackAddress() ? " loopback" : "") +
                                    (addr.isSiteLocalAddress() ? " site local (LAN)" : "") +
                                    (addr.isLinkLocalAddress() ? " link local (device)" : "") +
                                    (addr.isAnyLocalAddress() ? " any local" : "") +
                                    (addr.isMulticastAddress() ? " multicast" : "") + "\r\n");
                        }
                        size += write(os, "\r\n");
                    }
                } catch (Throwable ex) {
                    size += write(os, ex.getMessage() + "\r\n");
                }

                ConnectionHelper.NetworkState state = ConnectionHelper.getNetworkState(context);
                size += write(os, "Connected=" + state.isConnected() + "\r\n");
                size += write(os, "Suitable=" + state.isSuitable() + "\r\n");
                size += write(os, "Unmetered=" + state.isUnmetered() + "\r\n");
                size += write(os, "Roaming=" + state.isRoaming() + "\r\n");
                size += write(os, "\r\n");

                size += write(os, "VPN active=" + ConnectionHelper.vpnActive(context) + "\r\n");
                size += write(os, "Data saving=" + ConnectionHelper.isDataSaving(context) + "\r\n");
                size += write(os, "Airplane=" + ConnectionHelper.airplaneMode(context) + "\r\n");
                size += write(os, "\r\n");

                SharedPreferences prefs = PreferenceManager.getDefaultSharedPreferences(context);
                boolean metered = prefs.getBoolean("metered", true);
                boolean roaming = prefs.getBoolean("roaming", true);
                boolean rlah = prefs.getBoolean("rlah", true);
                boolean standalone_vpn = prefs.getBoolean("standalone_vpn", false);
                boolean require_validated = prefs.getBoolean("require_validated", false);
                boolean require_validated_captive = prefs.getBoolean("require_validated_captive", true);
                boolean vpn_only = prefs.getBoolean("vpn_only", false);

                size += write(os, "metered=" + metered + (metered ? "" : " !!!") + "\r\n");
                size += write(os, "roaming=" + roaming + (roaming ? "" : " !!!") + "\r\n");
                size += write(os, "rlah=" + rlah + (rlah ? "" : " !!!") + "\r\n");
                size += write(os, "standalone_vpn=" + standalone_vpn + (standalone_vpn ? " !!!" : "") + "\r\n");
                size += write(os, "validated=" + require_validated + (require_validated ? " !!!" : "") + "\r\n");
                size += write(os, "validated/captive=" + require_validated_captive + (require_validated_captive ? "" : " !!!") + "\r\n");
                size += write(os, "vpn_only=" + vpn_only + (vpn_only ? " !!!" : "") + "\r\n");

                size += write(os, "\r\n");
                size += write(os, getCiphers().toString());
            }

            db.attachment().setDownloaded(attachment.id, size);
        } catch (Throwable ex) {
            Log.e(ex);
        }
    }

    private static void attachLog(Context context, long id, int sequence) {
        try {
            DB db = DB.getInstance(context);

            EntityAttachment attachment = new EntityAttachment();
            attachment.message = id;
            attachment.sequence = sequence;
            attachment.name = "log.txt";
            attachment.type = "text/plain";
            attachment.disposition = Part.ATTACHMENT;
            attachment.size = null;
            attachment.progress = 0;
            attachment.id = db.attachment().insertAttachment(attachment);

            long size = 0;
            File file = attachment.getFile(context);
            try (OutputStream os = new BufferedOutputStream(new FileOutputStream(file))) {
                long from = new Date().getTime() - 24 * 3600 * 1000L;
                DateFormat TF = Helper.getTimeInstance(context);

                for (EntityLog entry : db.log().getLogs(from, null)) {
                    size += write(os, String.format("%s [%d:%d:%d:%d:%d] %s\r\n",
                            TF.format(entry.time),
                            entry.type.ordinal(),
                            (entry.thread == null ? 0 : entry.thread),
                            (entry.account == null ? 0 : entry.account),
                            (entry.folder == null ? 0 : entry.folder),
                            (entry.message == null ? 0 : entry.message),
                            entry.data));
                    if (size > MAX_LOG_SIZE) {
                        size += write(os, "<truncated>\r\n");
                        break;
                    }
                }
            }

            db.attachment().setDownloaded(attachment.id, size);
            if (!BuildConfig.DEBUG && size > MIN_ZIP_SIZE)
                attachment.zip(context);
        } catch (Throwable ex) {
            Log.e(ex);
        }
    }

    private static void attachOperations(Context context, long id, int sequence) {
        try {
            DB db = DB.getInstance(context);

            EntityAttachment attachment = new EntityAttachment();
            attachment.message = id;
            attachment.sequence = sequence;
            attachment.name = "operations.txt";
            attachment.type = "text/plain";
            attachment.disposition = Part.ATTACHMENT;
            attachment.size = null;
            attachment.progress = 0;
            attachment.id = db.attachment().insertAttachment(attachment);

            long size = 0;
            File file = attachment.getFile(context);
            try (OutputStream os = new BufferedOutputStream(new FileOutputStream(file))) {
                DateFormat TF = Helper.getTimeInstance(context);

                for (EntityOperation op : db.operation().getOperations()) {
                    EntityAccount account = (op.account == null ? null : db.account().getAccount(op.account));
                    EntityFolder folder = (op.folder == null ? null : db.folder().getFolder(op.folder));
                    size += write(os, String.format("%s %s/%s %d %s/%d %s %s %s\r\n",
                            TF.format(op.created),
                            account == null ? null : account.name,
                            folder == null ? null : folder.name,
                            op.message == null ? -1 : op.message,
                            op.name,
                            op.tries,
                            op.args,
                            op.state,
                            op.error));
                }
            }

            db.attachment().setDownloaded(attachment.id, size);
        } catch (Throwable ex) {
            Log.e(ex);
        }
    }

    private static void attachTasks(Context context, long id, int sequence) {
        try {
            DB db = DB.getInstance(context);

            EntityAttachment attachment = new EntityAttachment();
            attachment.message = id;
            attachment.sequence = sequence;
            attachment.name = "tasks.txt";
            attachment.type = "text/plain";
            attachment.disposition = Part.ATTACHMENT;
            attachment.size = null;
            attachment.progress = 0;
            attachment.id = db.attachment().insertAttachment(attachment);

            long size = 0;
            File file = attachment.getFile(context);
            try (OutputStream os = new BufferedOutputStream(new FileOutputStream(file))) {
                for (SimpleTask task : SimpleTask.getList())
                    size += write(os, String.format("%s\r\n", task.toString()));
                size += write(os, "\r\n");
                for (TwoStateOwner owner : TwoStateOwner.getList())
                    size += write(os, String.format("%s\r\n", owner.toString()));
            }

            db.attachment().setDownloaded(attachment.id, size);
        } catch (Throwable ex) {
            Log.e(ex);
        }
    }

    private static void attachLogcat(Context context, long id, int sequence) {
        try {
            DB db = DB.getInstance(context);

            EntityAttachment attachment = new EntityAttachment();
            attachment.message = id;
            attachment.sequence = sequence;
            attachment.name = "logcat.txt";
            attachment.type = "text/plain";
            attachment.disposition = Part.ATTACHMENT;
            attachment.size = null;
            attachment.progress = 0;
            attachment.id = db.attachment().insertAttachment(attachment);

            Process proc = null;
            File file = attachment.getFile(context);
            try (OutputStream os = new BufferedOutputStream(new FileOutputStream(file))) {
                String[] cmd = new String[]{"logcat",
                        "-d",
                        "-v", "threadtime",
                        //"-t", "1000",
                        Log.TAG + ":I"};
                proc = Runtime.getRuntime().exec(cmd);

                long size = 0;
                try (BufferedReader br = new BufferedReader(new InputStreamReader(proc.getInputStream()))) {
                    String line;
                    while ((line = br.readLine()) != null)
                        size += write(os, line + "\r\n");
                }

                db.attachment().setDownloaded(attachment.id, size);
                if (!BuildConfig.DEBUG && size > MIN_ZIP_SIZE)
                    attachment.zip(context);
            } finally {
                if (proc != null)
                    proc.destroy();
            }
        } catch (Throwable ex) {
            Log.e(ex);
        }
    }

    @RequiresApi(api = Build.VERSION_CODES.O)
    private static void attachNotificationInfo(Context context, long id, int sequence) {
        try {
            DB db = DB.getInstance(context);

            EntityAttachment attachment = new EntityAttachment();
            attachment.message = id;
            attachment.sequence = sequence;
            attachment.name = "notification.txt";
            attachment.type = "text/plain";
            attachment.disposition = Part.ATTACHMENT;
            attachment.size = null;
            attachment.progress = 0;
            attachment.id = db.attachment().insertAttachment(attachment);

            long size = 0;
            File file = attachment.getFile(context);
            try (OutputStream os = new BufferedOutputStream(new FileOutputStream(file))) {
                NotificationManager nm = Helper.getSystemService(context, NotificationManager.class);

                if (Build.VERSION.SDK_INT >= Build.VERSION_CODES.TIRAMISU) {
                    boolean enabled = nm.areNotificationsEnabled();
                    size += write(os, String.format("Enabled=%b %s\r\n",
                            enabled, (enabled ? "" : "!!!")));
                }
                if (Build.VERSION.SDK_INT >= Build.VERSION_CODES.Q) {
                    boolean paused = nm.areNotificationsPaused();
                    size += write(os, String.format("Paused=%b %s\r\n",
                            paused, (paused ? "!!!" : "")));
                }

                int filter = nm.getCurrentInterruptionFilter();
                size += write(os, String.format("Interruption filter allow=%s %s\r\n\r\n",
                        Helper.getInterruptionFilter(filter),
                        (filter == NotificationManager.INTERRUPTION_FILTER_ALL ? "" : "!!!")));

                size += write(os, String.format("InCall=%b DND=%b\r\n\r\n",
                        MediaPlayerHelper.isInCall(context),
                        MediaPlayerHelper.isDnd(context)));

                for (NotificationChannel channel : nm.getNotificationChannels())
                    try {
                        JSONObject jchannel = NotificationHelper.channelToJSON(channel);
                        size += write(os, jchannel.toString(2) + "\r\n\r\n");
                    } catch (JSONException ex) {
                        size += write(os, ex + "\r\n");
                    }

                size += write(os,
                        String.format("Importance none=%d; min=%d; low=%d; default=%d; high=%d; max=%d; unspecified=%d\r\n",
                                NotificationManager.IMPORTANCE_NONE,
                                NotificationManager.IMPORTANCE_MIN,
                                NotificationManager.IMPORTANCE_LOW,
                                NotificationManager.IMPORTANCE_DEFAULT,
                                NotificationManager.IMPORTANCE_HIGH,
                                NotificationManager.IMPORTANCE_MAX,
                                NotificationManager.IMPORTANCE_UNSPECIFIED));
                size += write(os,
                        String.format("Visibility private=%d; public=%d; secret=%d\r\n",
                                Notification.VISIBILITY_PRIVATE,
                                Notification.VISIBILITY_PUBLIC,
                                Notification.VISIBILITY_SECRET));
                size += write(os, String.format("Interruption filter\r\n"));
                size += write(os, String.format("- All: no notifications are suppressed.\r\n"));
                size += write(os, String.format("- Priority: all notifications are suppressed except those that match the priority criteria. Some audio streams are muted.\r\n"));
                size += write(os, String.format("- None: all notifications are suppressed and all audio streams (except those used for phone calls) and vibrations are muted.\r\n"));
                size += write(os, String.format("- Alarm: all notifications except those of category alarm are suppressed. Some audio streams are muted.\r\n"));
            }

            db.attachment().setDownloaded(attachment.id, size);
        } catch (Throwable ex) {
            Log.e(ex);
        }
    }

    private static void attachEnvironment(Context context, long id, int sequence) {
        try {
            DB db = DB.getInstance(context);

            EntityAttachment attachment = new EntityAttachment();
            attachment.message = id;
            attachment.sequence = sequence;
            attachment.name = "environment.txt";
            attachment.type = "text/plain";
            attachment.disposition = Part.ATTACHMENT;
            attachment.size = null;
            attachment.progress = 0;
            attachment.id = db.attachment().insertAttachment(attachment);

            long now = new Date().getTime();
            PackageManager pm = context.getPackageManager();

            long size = 0;
            File file = attachment.getFile(context);
            try (OutputStream os = new BufferedOutputStream(new FileOutputStream(file))) {
                try {
                    List<UriPermission> uperms = context.getContentResolver().getPersistedUriPermissions();
                    if (uperms != null)
                        for (UriPermission uperm : uperms) {
                            size += write(os, String.format("%s r=%b w=%b %s\r\n",
                                    uperm.getUri().toString(),
                                    uperm.isReadPermission(),
                                    uperm.isWritePermission(),
                                    new Date(uperm.getPersistedTime())));
                        }
                } catch (Throwable ex) {
                    size += write(os, String.format("%s\r\n", ex));
                }
                size += write(os, "\r\n");

                try {
                    PackageInfo pi = pm.getPackageInfo(BuildConfig.APPLICATION_ID, PackageManager.GET_PERMISSIONS);
                    for (int i = 0; i < pi.requestedPermissions.length; i++)
                        if (pi.requestedPermissions[i] != null &&
                                pi.requestedPermissions[i].startsWith("android.permission.")) {
                            boolean granted = ((pi.requestedPermissionsFlags[i] & PackageInfo.REQUESTED_PERMISSION_GRANTED) != 0);
                            size += write(os, String.format("%s=%b\r\n",
                                    pi.requestedPermissions[i].replace("android.permission.", ""), granted));
                        }
                } catch (Throwable ex) {
                    size += write(os, String.format("%s\r\n", ex));
                }
                size += write(os, "\r\n");

                for (String prop : NETWORK_PROPS)
                    size += write(os, prop + "=" + System.getProperty(prop) + "\r\n");
                size += write(os, "\r\n");

                ApplicationInfo ai = context.getApplicationInfo();
                if (ai != null)
                    size += write(os, String.format("Source: %s\r\n public: %s\r\n",
                            ai.sourceDir, ai.publicSourceDir));
                size += write(os, String.format("Files: %s\r\n  external: %s\r\n  storage: %s\r\n",
                        context.getFilesDir(), Helper.getExternalFilesDir(context),
                        Environment.getExternalStorageDirectory()));
                size += write(os, String.format("Cache: %s\r\n  external: %s\n",
                        context.getCacheDir(), context.getExternalCacheDir()));
                if (Build.VERSION.SDK_INT >= Build.VERSION_CODES.N)
                    size += write(os, String.format("Data: %s\r\n", context.getDataDir().getAbsolutePath()));
                size += write(os, String.format("Database: %s\r\n",
                        context.getDatabasePath(DB.DB_NAME)));

                try (Cursor cursor = SQLiteDatabase.create(null).rawQuery(
                        "SELECT sqlite_version() AS sqlite_version", null)) {
                    if (cursor.moveToNext())
                        size += write(os, String.format("sqlite: %s\r\n", cursor.getString(0)));
                }
                try {
                    TupleFtsStats stats = db.message().getFts();
                    size += write(os, String.format("fts: %d/%d %s\r\n", stats.fts, stats.total,
                            Helper.humanReadableByteCount(Fts4DbHelper.size(context))));
                } catch (Throwable ex) {
                    size += write(os, String.format("%s\r\n", ex));
                }

                size += write(os, "\r\n");

                try {
                    Intent intent = new Intent(Intent.ACTION_VIEW)
                            .addCategory(Intent.CATEGORY_BROWSABLE)
                            .setData(Uri.parse("http://example.com/"));
                    ResolveInfo main = pm.resolveActivity(intent, 0);

                    int flags = (Build.VERSION.SDK_INT < Build.VERSION_CODES.M ? 0 : PackageManager.MATCH_ALL);
                    intent.setData(Uri.parse("http://example.com"));
                    List<ResolveInfo> browsers = pm.queryIntentActivities(intent, flags);

                    for (ResolveInfo ri : browsers) {
                        Intent serviceIntent = new Intent();
                        serviceIntent.setAction(ACTION_CUSTOM_TABS_CONNECTION);
                        serviceIntent.setPackage(ri.activityInfo.packageName);
                        CharSequence label = pm.getApplicationLabel(ri.activityInfo.applicationInfo);
                        boolean tabs = (pm.resolveService(serviceIntent, 0) != null);
                        boolean def = (main != null &&
                                Objects.equals(ri.activityInfo.packageName, main.activityInfo.packageName));
                        size += write(os, String.format("Browser: %s (%s) tabs=%b default=%b\r\n",
                                ri.activityInfo.packageName, label, tabs, def));
                    }

<<<<<<< HEAD
=======
                    SharedPreferences prefs = PreferenceManager.getDefaultSharedPreferences(context);
                    String open_with_pkg = prefs.getString("open_with_pkg", null);
                    boolean open_with_tabs = prefs.getBoolean("open_with_tabs", true);
                    size += write(os, String.format("Selected: %s tabs=%b\r\n",
                            open_with_pkg, open_with_tabs));

>>>>>>> 9a812038
                    size += write(os, "\r\n");
                } catch (Throwable ex) {
                    size += write(os, String.format("%s\r\n", ex));
                }

                if (Build.VERSION.SDK_INT >= Build.VERSION_CODES.S) {
                    try {
                        DomainVerificationManager dvm = Helper.getSystemService(context, DomainVerificationManager.class);
                        DomainVerificationUserState userState = dvm.getDomainVerificationUserState(context.getPackageName());
                        Map<String, Integer> hostToStateMap = userState.getHostToStateMap();
                        for (String key : hostToStateMap.keySet()) {
                            Integer stateValue = hostToStateMap.get(key);
                            if (stateValue == DomainVerificationUserState.DOMAIN_STATE_VERIFIED)
                                size += write(os, String.format("Verified: %s\r\n", key));
                            else if (stateValue == DomainVerificationUserState.DOMAIN_STATE_SELECTED)
                                size += write(os, String.format("selected: %s\r\n", key));
                            else
                                size += write(os, String.format("Unverified: %s (%d)\r\n", key,
                                        stateValue == null ? -1 : stateValue));
                        }
                    } catch (Throwable ex) {
                        size += write(os, String.format("%s\r\n", ex));
                    }
                    size += write(os, "\r\n");
                }

                try {
                    List<WorkInfo> works = WorkManager
                            .getInstance(context)
                            .getWorkInfos(WorkQuery.fromStates(
                                    WorkInfo.State.ENQUEUED,
                                    WorkInfo.State.BLOCKED,
                                    WorkInfo.State.RUNNING))
                            .get();
                    for (WorkInfo work : works) {
                        size += write(os, String.format("Work: %s\r\n",
                                work.toString()));
                    }
                } catch (Throwable ex) {
                    size += write(os, String.format("%s\r\n", ex));
                }

                size += write(os, "\r\n");

                if (Build.VERSION.SDK_INT >= Build.VERSION_CODES.TIRAMISU) {
                    Map<Integer, Integer> exts = SdkExtensions.getAllExtensionVersions();
                    for (Integer ext : exts.keySet())
                        size += write(os, String.format("Extension %d / %d\r\n", ext, exts.get(ext)));
                    if (exts.size() > 0)
                        size += write(os, "\r\n");
                }

                if (Build.VERSION.SDK_INT >= Build.VERSION_CODES.O) {
                    try {
                        for (FileStore store : FileSystems.getDefault().getFileStores())
                            if (!store.isReadOnly() &&
                                    store.getUsableSpace() != 0 &&
                                    !"tmpfs".equals(store.type())) {
                                long total = store.getTotalSpace();
                                long unalloc = store.getUnallocatedSpace();
                                size += write(os, String.format("%s %s %s/%s\r\n",
                                        store,
                                        store.type(),
                                        Helper.humanReadableByteCount(total - unalloc),
                                        Helper.humanReadableByteCount(total)));
                            }
                    } catch (IOException ex) {
                        size += write(os, String.format("%s\r\n", ex));
                    }
                    size += write(os, "\r\n");
                }

                List<File> files = new ArrayList<>();
                try {
                    files.addAll(Helper.listFiles(context.getFilesDir(), MIN_FILE_SIZE));
                } catch (Throwable ex) {
                    size += write(os, String.format("%s\r\n", ex));
                }
                try {
                    files.addAll(Helper.listFiles(context.getCacheDir(), MIN_FILE_SIZE));
                } catch (Throwable ex) {
                    size += write(os, String.format("%s\r\n", ex));
                }

                Collections.sort(files, new Comparator<File>() {
                    @Override
                    public int compare(File f1, File f2) {
                        return -Long.compare(f1.length(), f2.length());
                    }
                });

                for (int i = 0; i < Math.min(100, files.size()); i++)
                    size += write(os, String.format("%d %s %s\r\n", i + 1,
                            Helper.humanReadableByteCount(files.get(i).length()),
                            files.get(i).getAbsoluteFile()));
                size += write(os, "\r\n");

                size += write(os, String.format("Configuration: %s\r\n\r\n",
                        context.getResources().getConfiguration()));

                for (Provider p : Security.getProviders())
                    size += write(os, String.format("%s\r\n", p));
                size += write(os, "\r\n");

                size += write(os, String.format("%s=%b\r\n",
                        Helper.getOpenKeychainPackage(context),
                        Helper.isOpenKeychainInstalled(context)));

                try {
                    int maxKeySize = javax.crypto.Cipher.getMaxAllowedKeyLength("AES");
                    size += write(os, context.getString(R.string.title_advanced_aes_key_size,
                            Helper.humanReadableByteCount(maxKeySize, false)));
                    size += write(os, "\r\n");
                } catch (Throwable ex) {
                    size += write(os, String.format("%s\r\n", ex));
                }
                size += write(os, "\r\n");

                if (Build.VERSION.SDK_INT >= Build.VERSION_CODES.M) {
                    try {
                        Map<String, String> stats = Debug.getRuntimeStats();
                        for (String key : stats.keySet())
                            size += write(os, String.format("%s=%s\r\n", key, stats.get(key)));
                    } catch (Throwable ex) {
                        size += write(os, String.format("%s\r\n", ex));
                    }
                    size += write(os, "\r\n");
                }

                if (Build.VERSION.SDK_INT >= Build.VERSION_CODES.R) {
                    try {
                        // https://developer.android.com/reference/android/app/ApplicationExitInfo
                        ActivityManager am = Helper.getSystemService(context, ActivityManager.class);
                        List<ApplicationExitInfo> infos = am.getHistoricalProcessExitReasons(
                                context.getPackageName(), 0, 100);
                        for (ApplicationExitInfo info : infos)
                            size += write(os, String.format("%s: %s %s/%s reason=%s status=%d importance=%d\r\n",
                                    new Date(info.getTimestamp()), info.getDescription(),
                                    Helper.humanReadableByteCount(info.getPss() * 1024L),
                                    Helper.humanReadableByteCount(info.getRss() * 1024L),
                                    Helper.getExitReason(info.getReason()), info.getStatus(), info.getImportance()));
                    } catch (Throwable ex) {
                        size += write(os, String.format("%s\r\n", ex));
                    }

                    size += write(os, "\r\n");
                }

                if (Build.VERSION.SDK_INT >= Build.VERSION_CODES.P)
                    try {
                        UsageStatsManager usm = Helper.getSystemService(context, UsageStatsManager.class);
                        UsageEvents events = usm.queryEventsForSelf(now - 12 * 3600L, now);
                        UsageEvents.Event event = new UsageEvents.Event();
                        while (events != null && events.hasNextEvent()) {
                            events.getNextEvent(event);
                            size += write(os, String.format("%s %s %s b=%d s=%d\r\n",
                                    new Date(event.getTimeStamp()),
                                    Helper.getEventType(event.getEventType()),
                                    event.getClassName(),
                                    event.getAppStandbyBucket(),
                                    event.getShortcutId()));
                        }
                    } catch (Throwable ex) {
                        size += write(os, String.format("%s\r\n", ex));
                    }

                try {
                    List<PermissionGroupInfo> groups = pm.getAllPermissionGroups(0);
                    groups.add(0, null); // Ungrouped

                    for (PermissionGroupInfo group : groups) {
                        String name = (group == null ? null : group.name);
                        size += write(os, String.format("\r\n%s\r\n", name == null ? "Ungrouped" : name));
                        size += write(os, "----------------------------------------\r\n");

                        try {
                            for (PermissionInfo permission : pm.queryPermissionsByGroup(name, 0))
                                size += write(os, String.format("%s\r\n", permission.name));
                        } catch (Throwable ex) {
                            size += write(os, String.format("%s\r\n", ex));
                        }
                    }
                } catch (Throwable ex) {
                    size += write(os, String.format("%s\r\n", ex));
                }
            }

            db.attachment().setDownloaded(attachment.id, size);
        } catch (Throwable ex) {
            Log.e(ex);
        }
    }

    private static void attachClassifierData(Context context, long id, int sequence) throws IOException, JSONException {
        DB db = DB.getInstance(context);

        EntityAttachment attachment = new EntityAttachment();
        attachment.message = id;
        attachment.sequence = sequence;
        attachment.name = "classifier.json";
        attachment.type = "application/json";
        attachment.disposition = Part.ATTACHMENT;
        attachment.size = null;
        attachment.progress = 0;
        attachment.id = db.attachment().insertAttachment(attachment);

        MessageClassifier.save(context);
        File source = MessageClassifier.getFile(context, false);
        File target = attachment.getFile(context);
        Helper.copy(source, target);

        db.attachment().setDownloaded(attachment.id, target.length());
    }

    static String getTokenInfo(String password, int auth_type) throws JSONException {
        AuthState authState = AuthState.jsonDeserialize(password);
        Long expiration = authState.getAccessTokenExpirationTime();
        TokenResponse t = authState.getLastTokenResponse();
        Set<String> scopeSet = (t == null ? null : t.getScopeSet());
        String[] scopes = (scopeSet == null ? new String[0] : scopeSet.toArray(new String[0]));
        return String.format("%s expire=%s need=%b %s",
                ServiceAuthenticator.getAuthTypeName(auth_type),
                (expiration == null ? null : new Date(expiration)),
                authState.getNeedsTokenRefresh(),
                TextUtils.join(",", scopes));
    }

    static SpannableStringBuilder getCiphers() {
        SpannableStringBuilder ssb = new SpannableStringBuilderEx();

        for (String protocol : new String[]{"SSL", "TLS"})
            try {
                int begin = ssb.length();
                ssb.append("Protocol: ").append(protocol);
                ssb.setSpan(new StyleSpan(Typeface.BOLD), begin, ssb.length(), 0);
                ssb.append("\r\n\r\n");

                TrustManagerFactory tmf = TrustManagerFactory.getInstance(TrustManagerFactory.getDefaultAlgorithm());
                tmf.init((KeyStore) null);

                ssb.append("Provider: ").append(tmf.getProvider().getName()).append("\r\n");
                ssb.append("Algorithm: ").append(tmf.getAlgorithm()).append("\r\n");

                TrustManager[] tms = tmf.getTrustManagers();
                if (tms != null)
                    for (TrustManager tm : tms)
                        ssb.append("Manager: ").append(tm.getClass().getName()).append("\r\n");

                SSLContext sslContext = SSLContext.getInstance(protocol);

                ssb.append("Context: ").append(sslContext.getProtocol()).append("\r\n\r\n");

                sslContext.init(null, tmf.getTrustManagers(), null);
                SSLSocket socket = (SSLSocket) sslContext.getSocketFactory().createSocket();

                List<String> protocols = new ArrayList<>();
                protocols.addAll(Arrays.asList(socket.getEnabledProtocols()));

                for (String p : socket.getSupportedProtocols()) {
                    boolean enabled = protocols.contains(p);
                    if (!enabled)
                        ssb.append('(');
                    int start = ssb.length();
                    ssb.append(p);
                    if (!enabled) {
                        ssb.setSpan(new StrikethroughSpan(), start, ssb.length(), 0);
                        ssb.append(')');
                    }
                    ssb.append("\r\n");
                }
                ssb.append("\r\n");

                List<String> ciphers = new ArrayList<>();
                ciphers.addAll(Arrays.asList(socket.getEnabledCipherSuites()));

                for (String c : socket.getSupportedCipherSuites()) {
                    boolean enabled = ciphers.contains(c);
                    if (!enabled)
                        ssb.append('(');
                    int start = ssb.length();
                    ssb.append(c);
                    if (!enabled) {
                        ssb.setSpan(new StrikethroughSpan(), start, ssb.length(), 0);
                        ssb.append(')');
                    }
                    ssb.append("\r\n");
                }
                ssb.append("\r\n");
            } catch (Throwable ex) {
                ssb.append(ex.toString());
            }

        ssb.setSpan(new RelativeSizeSpan(HtmlHelper.FONT_SMALL), 0, ssb.length(), 0);

        return ssb;
    }

    private static int write(OutputStream os, String text) throws IOException {
        byte[] bytes = text.getBytes();
        os.write(bytes);
        return bytes.length;
    }

    private static long getFreeMem() {
        Runtime rt = Runtime.getRuntime();
        long used = (rt.totalMemory() - rt.freeMemory());
        long max = rt.maxMemory();
        return (max - used);
    }

    static int getFreeMemMb() {
        return (int) (getFreeMem() / 1024L / 1024L);
    }

    static int getAvailableMb() {
        Runtime rt = Runtime.getRuntime();
        return (int) (rt.maxMemory() / 1024L / 1024L);
    }

    static InternetAddress myAddress() throws UnsupportedEncodingException {
        return new InternetAddress("marcel+fairemail@faircode.eu", "FairCode", StandardCharsets.UTF_8.name());
    }

    static StringBuilder getSpans(CharSequence text) {
        StringBuilder sb = new StringBuilder();
        TextUtils.dumpSpans(text, new Printer() {
            @Override
            public void println(String x) {
                if (sb.length() > 0)
                    sb.append(' ');
                sb.append(x.replace('\n', '|')).append(']');
            }
        }, "[");
        return sb;
    }
}<|MERGE_RESOLUTION|>--- conflicted
+++ resolved
@@ -3074,15 +3074,12 @@
                                 ri.activityInfo.packageName, label, tabs, def));
                     }
 
-<<<<<<< HEAD
-=======
                     SharedPreferences prefs = PreferenceManager.getDefaultSharedPreferences(context);
                     String open_with_pkg = prefs.getString("open_with_pkg", null);
                     boolean open_with_tabs = prefs.getBoolean("open_with_tabs", true);
                     size += write(os, String.format("Selected: %s tabs=%b\r\n",
                             open_with_pkg, open_with_tabs));
 
->>>>>>> 9a812038
                     size += write(os, "\r\n");
                 } catch (Throwable ex) {
                     size += write(os, String.format("%s\r\n", ex));
