package eu.faircode.email;

/*
    This file is part of FairEmail.

    FairEmail is free software: you can redistribute it and/or modify
    it under the terms of the GNU General Public License as published by
    the Free Software Foundation, either version 3 of the License, or
    (at your option) any later version.

    FairEmail is distributed in the hope that it will be useful,
    but WITHOUT ANY WARRANTY; without even the implied warranty of
    MERCHANTABILITY or FITNESS FOR A PARTICULAR PURPOSE.  See the
    GNU General Public License for more details.

    You should have received a copy of the GNU General Public License
    along with FairEmail.  If not, see <http://www.gnu.org/licenses/>.

    Copyright 2018-2021 by Marcel Bokhorst (M66B)
*/

import android.Manifest;
import android.app.Activity;
import android.app.ActivityManager;
import android.app.KeyguardManager;
import android.content.ActivityNotFoundException;
import android.content.ComponentName;
import android.content.ContentResolver;
import android.content.Context;
import android.content.DialogInterface;
import android.content.Intent;
import android.content.SharedPreferences;
import android.content.pm.PackageInfo;
import android.content.pm.PackageManager;
import android.content.pm.ResolveInfo;
import android.content.res.Configuration;
import android.content.res.Resources;
import android.content.res.TypedArray;
import android.graphics.Color;
import android.net.Uri;
import android.os.BatteryManager;
import android.os.Build;
import android.os.Bundle;
import android.os.Environment;
import android.os.LocaleList;
import android.os.Parcel;
import android.os.PowerManager;
import android.os.StatFs;
import android.provider.Settings;
import android.security.KeyChain;
import android.security.KeyChainAliasCallback;
import android.security.KeyChainException;
import android.text.Layout;
import android.text.Spannable;
import android.text.TextUtils;
import android.text.format.DateUtils;
import android.text.format.Time;
import android.util.TypedValue;
import android.view.KeyEvent;
import android.view.LayoutInflater;
import android.view.Menu;
import android.view.MotionEvent;
import android.view.View;
import android.view.ViewGroup;
import android.view.WindowManager;
import android.view.inputmethod.EditorInfo;
import android.view.inputmethod.InputMethodManager;
import android.webkit.MimeTypeMap;
import android.webkit.WebView;
import android.widget.Button;
import android.widget.CheckBox;
import android.widget.EditText;
import android.widget.ImageView;
import android.widget.RadioButton;
import android.widget.Spinner;
import android.widget.TextView;
import android.widget.Toast;

import androidx.annotation.NonNull;
import androidx.annotation.Nullable;
import androidx.appcompat.app.AlertDialog;
import androidx.biometric.BiometricManager;
import androidx.biometric.BiometricPrompt;
import androidx.browser.customtabs.CustomTabColorSchemeParams;
import androidx.browser.customtabs.CustomTabsClient;
import androidx.browser.customtabs.CustomTabsIntent;
import androidx.browser.customtabs.CustomTabsServiceConnection;
import androidx.constraintlayout.widget.ConstraintLayout;
import androidx.core.content.ContextCompat;
import androidx.core.content.FileProvider;
import androidx.core.graphics.ColorUtils;
import androidx.fragment.app.FragmentActivity;
import androidx.lifecycle.Lifecycle;
import androidx.lifecycle.LifecycleObserver;
import androidx.lifecycle.LifecycleOwner;
import androidx.lifecycle.OnLifecycleEvent;
import androidx.preference.PreferenceManager;
import androidx.recyclerview.widget.RecyclerView;

import com.google.android.material.bottomnavigation.BottomNavigationView;

import org.openintents.openpgp.util.OpenPgpApi;

import java.io.ByteArrayOutputStream;
import java.io.File;
import java.io.FileInputStream;
import java.io.FileOutputStream;
import java.io.IOException;
import java.io.InputStream;
import java.io.OutputStream;
import java.io.UnsupportedEncodingException;
import java.nio.charset.Charset;
import java.nio.charset.StandardCharsets;
import java.security.MessageDigest;
import java.security.NoSuchAlgorithmException;
import java.text.DateFormat;
import java.text.DecimalFormat;
import java.text.SimpleDateFormat;
import java.util.ArrayList;
import java.util.Arrays;
import java.util.Collections;
import java.util.Comparator;
import java.util.Date;
import java.util.List;
import java.util.Locale;
import java.util.Objects;
import java.util.concurrent.BlockingQueue;
import java.util.concurrent.ExecutionException;
import java.util.concurrent.ExecutorService;
import java.util.concurrent.LinkedBlockingQueue;
import java.util.concurrent.PriorityBlockingQueue;
import java.util.concurrent.RunnableFuture;
import java.util.concurrent.SynchronousQueue;
import java.util.concurrent.ThreadFactory;
import java.util.concurrent.ThreadPoolExecutor;
import java.util.concurrent.TimeUnit;
import java.util.concurrent.TimeoutException;
import java.util.concurrent.atomic.AtomicInteger;
import java.util.concurrent.atomic.AtomicLong;
import java.util.regex.Pattern;

import static android.os.Process.THREAD_PRIORITY_BACKGROUND;
import static androidx.browser.customtabs.CustomTabsService.ACTION_CUSTOM_TABS_CONNECTION;

public class Helper {
    private static Boolean hasPlayStore = null;
    private static Boolean hasValidFingerprint = null;

    static final int NOTIFICATION_SYNCHRONIZE = 1;
    static final int NOTIFICATION_SEND = 2;
    static final int NOTIFICATION_EXTERNAL = 3;
    static final int NOTIFICATION_UPDATE = 4;

    static final float LOW_LIGHT = 0.6f;

    static final int BUFFER_SIZE = 8192; // Same as in Files class
    static final long MIN_REQUIRED_SPACE = 250 * 1024L * 1024L;

    static final String PGP_BEGIN_MESSAGE = "-----BEGIN PGP MESSAGE-----";
    static final String PGP_END_MESSAGE = "-----END PGP MESSAGE-----";

    static final String PRIVACY_URI = "https://email.faircode.eu/privacy/";
    static final String XDA_URI = "https://forum.xda-developers.com/showthread.php?t=3824168";
    static final String SUPPORT_URI = "https://contact.faircode.eu/?product=fairemailsupport&version=" + BuildConfig.VERSION_NAME;
    static final String TEST_URI = "https://play.google.com/apps/testing/" + BuildConfig.APPLICATION_ID;
    static final String FAVICON_PRIVACY_URI = "https://en.wikipedia.org/wiki/Favicon";
    static final String GRAVATAR_PRIVACY_URI = "https://en.wikipedia.org/wiki/Gravatar";
    static final String LICENSE_URI = "https://www.gnu.org/licenses/gpl-3.0.html";
    static final String DONTKILL_URI = "https://dontkillmyapp.com/";

    static final Pattern EMAIL_ADDRESS
            = Pattern.compile(
            "[\\S]{1,256}" +
                    "\\@" +
                    "[a-zA-Z0-9][a-zA-Z0-9\\-]{0,64}" +
                    "(" +
                    "\\." +
                    "[a-zA-Z0-9][a-zA-Z0-9\\-]{0,25}" +
                    ")+"
    );

    // https://developer.android.com/guide/topics/media/media-formats#image-formats
    static final List<String> IMAGE_TYPES = Collections.unmodifiableList(Arrays.asList(
            "image/bmp",
            "image/gif",
            "image/jpeg",
            "image/jpg",
            "image/png",
            "image/webp"
    ));

    static final List<String> IMAGE_TYPES8 = Collections.unmodifiableList(Arrays.asList(
            "image/heic",
            "image/heif"
    ));

    private static final ExecutorService executor = getBackgroundExecutor(1, "helper");

    static ExecutorService getBackgroundExecutor(int threads, final String name) {
        ThreadFactory factory = new ThreadFactory() {
            private final AtomicInteger threadId = new AtomicInteger();

            @Override
            public Thread newThread(@NonNull Runnable runnable) {
                Thread thread = new Thread(runnable);
                thread.setName("FairEmail_bg_" + name + "_" + threadId.getAndIncrement());
                thread.setPriority(THREAD_PRIORITY_BACKGROUND);
                return thread;
            }
        };

        if (threads == 0)
            return new ThreadPoolExecutorEx(
                    name,
                    0, Integer.MAX_VALUE,
                    60L, TimeUnit.SECONDS,
                    new SynchronousQueue<Runnable>(),
                    factory);
        else if (threads == 1)
            return new ThreadPoolExecutorEx(
                    name,
                    threads, threads,
                    0L, TimeUnit.MILLISECONDS,
                    new PriorityBlockingQueue<Runnable>(10, new PriorityComparator()),
                    factory) {
                private final AtomicLong sequenceId = new AtomicLong();

                @Override
                protected <T> RunnableFuture<T> newTaskFor(Runnable runnable, T value) {
                    RunnableFuture<T> task = super.newTaskFor(runnable, value);
                    if (runnable instanceof PriorityRunnable)
                        return new PriorityFuture<T>(task,
                                ((PriorityRunnable) runnable).getPriority(),
                                ((PriorityRunnable) runnable).getOrder());
                    else
                        return new PriorityFuture<>(task, 0, sequenceId.getAndIncrement());
                }
            };
        else
            return new ThreadPoolExecutorEx(
                    name,
                    threads, threads,
                    0L, TimeUnit.MILLISECONDS,
                    new LinkedBlockingQueue<Runnable>(),
                    factory);
    }

    private static class ThreadPoolExecutorEx extends ThreadPoolExecutor {
        private String name;

        public ThreadPoolExecutorEx(
                String name,
                int corePoolSize, int maximumPoolSize,
                long keepAliveTime, TimeUnit unit,
                BlockingQueue<Runnable> workQueue,
                ThreadFactory threadFactory) {
            super(corePoolSize, maximumPoolSize, keepAliveTime, unit, workQueue, threadFactory);
            this.name = name;
        }

        @Override
        protected void beforeExecute(Thread t, Runnable r) {
            Log.d("Executing " + t.getName());
        }

        @Override
        protected void afterExecute(Runnable r, Throwable t) {
            Log.d("Executed " + name + " pending=" + getQueue().size());
        }
    }

    private static class PriorityFuture<T> implements RunnableFuture<T> {
        private int priority;
        private long order;
        private RunnableFuture<T> wrapped;

        PriorityFuture(RunnableFuture<T> wrapped, int priority, long order) {
            this.wrapped = wrapped;
            this.priority = priority;
            this.order = order;
        }

        public int getPriority() {
            return this.priority;
        }

        public long getOrder() {
            return this.order;
        }

        @Override
        public void run() {
            wrapped.run();
        }

        @Override
        public boolean cancel(boolean mayInterruptIfRunning) {
            return wrapped.cancel(mayInterruptIfRunning);
        }

        @Override
        public boolean isCancelled() {
            return wrapped.isCancelled();
        }

        @Override
        public boolean isDone() {
            return wrapped.isDone();
        }

        @Override
        public T get() throws ExecutionException, InterruptedException {
            return wrapped.get();
        }

        @Override
        public T get(long timeout, @NonNull TimeUnit unit) throws ExecutionException, InterruptedException, TimeoutException {
            return wrapped.get(timeout, unit);
        }
    }

    private static class PriorityComparator implements Comparator<Runnable> {
        @Override
        public int compare(Runnable r1, Runnable r2) {
            if (r1 instanceof PriorityFuture<?> && r2 instanceof PriorityFuture<?>) {
                Integer p1 = ((PriorityFuture<?>) r1).getPriority();
                Integer p2 = ((PriorityFuture<?>) r2).getPriority();
                int p = p1.compareTo(p2);
                if (p == 0) {
                    Long o1 = ((PriorityFuture<?>) r1).getOrder();
                    Long o2 = ((PriorityFuture<?>) r2).getOrder();
                    return o1.compareTo(o2);
                } else
                    return p;
            } else
                return 0;
        }
    }

    static class PriorityRunnable implements Runnable {
        private int priority;
        private long order;

        int getPriority() {
            return this.priority;
        }

        long getOrder() {
            return this.order;
        }

        PriorityRunnable(int priority, long order) {
            this.priority = priority;
            this.order = order;
        }

        @Override
        public void run() {
            Log.i("Run priority=" + priority);
        }
    }

    // Features

    static boolean hasPermission(Context context, String name) {
        return (ContextCompat.checkSelfPermission(context, name) == PackageManager.PERMISSION_GRANTED);
    }

    static boolean hasPermissions(Context context, String[] permissions) {
        for (String permission : permissions)
            if (!hasPermission(context, permission))
                return false;
        return true;
    }

    static String[] getOAuthPermissions() {
        List<String> permissions = new ArrayList<>();
        //permissions.add(Manifest.permission.READ_CONTACTS); // profile
        if (Build.VERSION.SDK_INT < Build.VERSION_CODES.O)
            permissions.add(Manifest.permission.GET_ACCOUNTS);
        return permissions.toArray(new String[0]);
    }

    static boolean hasCustomTabs(Context context, Uri uri) {
        String scheme = (uri == null ? null : uri.getScheme());
        if (!"http".equals(scheme) && !"https".equals(scheme))
            return false;

        PackageManager pm = context.getPackageManager();
        Intent view = new Intent(Intent.ACTION_VIEW, uri);

        List<ResolveInfo> ris = pm.queryIntentActivities(view, 0); // action whitelisted
        for (ResolveInfo info : ris) {
            Intent intent = new Intent();
            intent.setAction(ACTION_CUSTOM_TABS_CONNECTION);
            intent.setPackage(info.activityInfo.packageName);
            if (pm.resolveService(intent, 0) != null)
                return true;
        }

        return false;
    }

    static boolean hasWebView(Context context) {
        try {
            PackageManager pm = context.getPackageManager();
            if (pm.hasSystemFeature(PackageManager.FEATURE_WEBVIEW)) {
                new WebView(context);
                return true;
            } else
                return false;
        } catch (Throwable ex) {
            /*
                Caused by: java.lang.RuntimeException: Package manager has died
                    at android.app.ApplicationPackageManager.hasSystemFeature(ApplicationPackageManager.java:414)
                    at eu.faircode.email.Helper.hasWebView(SourceFile:375)
                    at eu.faircode.email.ApplicationEx.onCreate(SourceFile:110)
                    at android.app.Instrumentation.callApplicationOnCreate(Instrumentation.java:1014)
                    at android.app.ActivityThread.handleBindApplication(ActivityThread.java:4751)
             */
            return false;
        }
    }

    static boolean canPrint(Context context) {
        try {
            PackageManager pm = context.getPackageManager();
            return pm.hasSystemFeature(PackageManager.FEATURE_PRINTING);
        } catch (Throwable ex) {
            Log.e(ex);
            return false;
        }
    }

    static Boolean isIgnoringOptimizations(Context context) {
        if (Build.VERSION.SDK_INT < Build.VERSION_CODES.M)
            return null;

        PowerManager pm = (PowerManager) context.getSystemService(Context.POWER_SERVICE);
        if (pm == null)
            return null;

        return pm.isIgnoringBatteryOptimizations(BuildConfig.APPLICATION_ID);
    }

    static Integer getBatteryLevel(Context context) {
        try {
            BatteryManager bm = (BatteryManager) context.getSystemService(Context.BATTERY_SERVICE);
            if (bm == null)
                return null;
            return bm.getIntProperty(BatteryManager.BATTERY_PROPERTY_CAPACITY);
        } catch (Throwable ex) {
            Log.e(ex);
            return null;
        }
    }

    static boolean isCharging(Context context) {
        if (Build.VERSION.SDK_INT < Build.VERSION_CODES.M)
            return false;
        try {
            BatteryManager bm = (BatteryManager) context.getSystemService(Context.BATTERY_SERVICE);
            if (bm == null)
                return false;
            return bm.isCharging();
        } catch (Throwable ex) {
            Log.e(ex);
            return false;
        }
    }

    static boolean isPlayStoreInstall() {
        return BuildConfig.PLAY_STORE_RELEASE;
    }

    static boolean isAmazonInstall() {
        return BuildConfig.AMAZON_RELEASE;
    }

    static boolean hasPlayStore(Context context) {
        if (hasPlayStore == null)
            try {
                PackageManager pm = context.getPackageManager();
                pm.getPackageInfo("com.android.vending", 0);
                hasPlayStore = true;
            } catch (PackageManager.NameNotFoundException ex) {
                Log.i(ex);
                hasPlayStore = false;
            } catch (Throwable ex) {
                Log.e(ex);
                hasPlayStore = false;
            }
        return hasPlayStore;
    }

    static boolean isSecure(Context context) {
        try {
            if (Build.VERSION.SDK_INT < Build.VERSION_CODES.M) {
                ContentResolver resolver = context.getContentResolver();
                int enabled = Settings.System.getInt(resolver, Settings.Secure.LOCK_PATTERN_ENABLED, 0);
                return (enabled != 0);
            } else {
                KeyguardManager kgm = (KeyguardManager) context.getSystemService(Context.KEYGUARD_SERVICE);
                return (kgm != null && kgm.isDeviceSecure());
            }
        } catch (Throwable ex) {
            Log.e(ex);
            return false;
        }
    }

    static boolean isOpenKeychainInstalled(Context context) {
        SharedPreferences prefs = PreferenceManager.getDefaultSharedPreferences(context);
        String provider = prefs.getString("openpgp_provider", "org.sufficientlysecure.keychain");

        PackageManager pm = context.getPackageManager();
        Intent intent = new Intent(OpenPgpApi.SERVICE_INTENT_2);
        intent.setPackage(provider);
        List<ResolveInfo> ris = pm.queryIntentServices(intent, 0);

        return (ris != null && ris.size() > 0);
    }

    static boolean isComponentEnabled(Context context, Class<?> clazz) {
        PackageManager pm = context.getPackageManager();
        int state = pm.getComponentEnabledSetting(new ComponentName(context, clazz));
        return (state == PackageManager.COMPONENT_ENABLED_STATE_ENABLED);
    }

    static void enableComponent(Context context, Class<?> clazz, boolean whether) {
        enableComponent(context, clazz.getName(), whether);
    }

    static void enableComponent(Context context, String name, boolean whether) {
        PackageManager pm = context.getPackageManager();
        pm.setComponentEnabledSetting(
                new ComponentName(context, name),
                whether
                        ? PackageManager.COMPONENT_ENABLED_STATE_ENABLED
                        : PackageManager.COMPONENT_ENABLED_STATE_DISABLED,
                PackageManager.DONT_KILL_APP);
    }

    static void setKeyboardIncognitoMode(EditText view, Context context) {
        if (Build.VERSION.SDK_INT < Build.VERSION_CODES.O)
            return;

        SharedPreferences prefs = PreferenceManager.getDefaultSharedPreferences(context);
        boolean incognito_keyboard = prefs.getBoolean("incognito_keyboard", false);
        if (incognito_keyboard)
            try {
                view.setImeOptions(view.getImeOptions() | EditorInfo.IME_FLAG_NO_PERSONALIZED_LEARNING);
            } catch (Throwable ex) {
                Log.e(ex);
            }
    }

    // View

    static Intent getChooser(Context context, Intent intent) {
        if (Build.VERSION.SDK_INT < Build.VERSION_CODES.R) {
            PackageManager pm = context.getPackageManager();
            if (pm.queryIntentActivities(intent, 0).size() == 1)
                return intent;
            else
                return Intent.createChooser(intent, context.getString(R.string.title_select_app));
        } else
            return intent;
    }

    static void share(Context context, File file, String type, String name) {
        try {
            _share(context, file, type, name);
        } catch (Throwable ex) {
            // java.lang.IllegalArgumentException: Failed to resolve canonical path for ...
            Log.e(ex);
        }
    }

    static void _share(Context context, File file, String type, String name) {
        // https://developer.android.com/reference/android/support/v4/content/FileProvider
        Uri uri = FileProvider.getUriForFile(context, BuildConfig.APPLICATION_ID, file);
        Log.i("uri=" + uri + " type=" + type);

        // Build intent
        Intent intent = new Intent(Intent.ACTION_VIEW);
        intent.setDataAndTypeAndNormalize(uri, type);
        intent.addFlags(Intent.FLAG_GRANT_READ_URI_PERMISSION);

        if (!("message/rfc822".equals(type) ||
                "message/delivery-status".equals(type) ||
                "message/disposition-notification".equals(type) ||
                "text/rfc822-headers".equals(type)))
            intent.addFlags(Intent.FLAG_ACTIVITY_NEW_TASK | Intent.FLAG_ACTIVITY_CLEAR_TASK);

        if (!TextUtils.isEmpty(name))
            intent.putExtra(Intent.EXTRA_TITLE, Helper.sanitizeFilename(name));
        Log.i("Intent=" + intent + " type=" + type);

        if (Build.VERSION.SDK_INT < Build.VERSION_CODES.R) {
            // Get targets
            List<ResolveInfo> ris = null;
            try {
                PackageManager pm = context.getPackageManager();
                ris = pm.queryIntentActivities(intent, PackageManager.MATCH_DEFAULT_ONLY);
                for (ResolveInfo ri : ris) {
                    Log.i("Target=" + ri);
                    context.grantUriPermission(ri.activityInfo.packageName, uri, Intent.FLAG_GRANT_READ_URI_PERMISSION);
                }
            } catch (Throwable ex) {
                Log.e(ex);
                /*
                    java.lang.RuntimeException: Package manager has died
                      at android.app.ApplicationPackageManager.queryIntentActivitiesAsUser(ApplicationPackageManager.java:571)
                      at android.app.ApplicationPackageManager.queryIntentActivities(ApplicationPackageManager.java:557)
                      at eu.faircode.email.Helper.share(SourceFile:489)
                 */
            }

            // Check if viewer available
            if (ris == null || ris.size() == 0)
                if (isTnef(type, null))
                    viewFAQ(context, 155);
                else
                    reportNoViewer(context, intent);
            else
                context.startActivity(intent);
        } else
            context.startActivity(intent);
    }

    static boolean isTnef(String type, String name) {
        // https://en.wikipedia.org/wiki/Transport_Neutral_Encapsulation_Format
        if ("application/ms-tnef".equals(type) ||
                "application/vnd.ms-tnef".equals(type))
            return true;

        if ("application/octet-stream".equals(type) &&
                "winmail.dat".equals(name))
            return true;

        return false;
    }

    static void view(Context context, Intent intent) {
        Uri uri = intent.getData();
        if ("http".equals(uri.getScheme()) || "https".equals(uri.getScheme()))
            view(context, intent.getData(), false);
        else
            try {
                context.startActivity(intent);
            } catch (ActivityNotFoundException ex) {
                Log.w(ex);
                reportNoViewer(context, intent);
            }
    }

    static void view(Context context, Uri uri, boolean browse) {
        view(context, uri, browse, false);
    }

    static void view(Context context, Uri uri, boolean browse, boolean task) {
        if (context == null) {
            Log.e(new Throwable("view"));
            return;
        }

        boolean has = hasCustomTabs(context, uri);
        Log.i("View=" + uri + " browse=" + browse + " task=" + task + " has=" + has);

        if (browse || !has) {
            try {
                Intent view = new Intent(Intent.ACTION_VIEW, uri);
                if (task)
                    view.addFlags(Intent.FLAG_ACTIVITY_NEW_TASK);
                context.startActivity(view);
            } catch (ActivityNotFoundException ex) {
                Log.w(ex);
                reportNoViewer(context, uri);
            } catch (Throwable ex) {
                Log.e(ex);
                ToastEx.makeText(context, Log.formatThrowable(ex, false), Toast.LENGTH_LONG).show();
            }
        } else {
            SharedPreferences prefs = PreferenceManager.getDefaultSharedPreferences(context);
            boolean navbar_colorize = prefs.getBoolean("navbar_colorize", false);
            int colorPrimary = resolveColor(context, R.attr.colorPrimary);
            int colorPrimaryDark = resolveColor(context, R.attr.colorPrimaryDark);

            CustomTabColorSchemeParams.Builder schemes = new CustomTabColorSchemeParams.Builder()
                    .setToolbarColor(colorPrimary)
                    .setSecondaryToolbarColor(colorPrimaryDark);
            if (navbar_colorize)
                schemes.setNavigationBarColor(colorPrimaryDark);

            // https://developer.chrome.com/multidevice/android/customtabs
            CustomTabsIntent.Builder builder = new CustomTabsIntent.Builder()
                    .setDefaultColorSchemeParams(schemes.build())
                    .setColorScheme(Helper.isDarkTheme(context)
                            ? CustomTabsIntent.COLOR_SCHEME_DARK
                            : CustomTabsIntent.COLOR_SCHEME_LIGHT)
                    .setShareState(CustomTabsIntent.SHARE_STATE_ON)
                    .setUrlBarHidingEnabled(true)
                    .setStartAnimations(context, R.anim.activity_open_enter, R.anim.activity_open_exit)
                    .setExitAnimations(context, R.anim.activity_close_enter, R.anim.activity_close_exit);

            CustomTabsIntent customTabsIntent = builder.build();
            try {
                customTabsIntent.launchUrl(context, uri);
            } catch (ActivityNotFoundException ex) {
                Log.w(ex);
                reportNoViewer(context, uri);
            } catch (Throwable ex) {
                Log.e(ex);
                ToastEx.makeText(context, Log.formatThrowable(ex, false), Toast.LENGTH_LONG).show();
            }
        }
    }

    static void customTabsWarmup(Context context) {
        try {
            CustomTabsClient.bindCustomTabsService(context, "com.android.chrome", new CustomTabsServiceConnection() {
                @Override
                public void onCustomTabsServiceConnected(@NonNull ComponentName name, @NonNull CustomTabsClient client) {
                    Log.i("Warming up custom tabs");
                    try {
                        client.warmup(0);
                    } catch (Throwable ex) {
                        Log.w(ex);
                    }
                }

                @Override
                public void onServiceDisconnected(ComponentName name) {
                    // Do nothing
                }
            });
        } catch (Throwable ex) {
            Log.w(ex);
        }
    }

    static String getFAQLocale() {
        switch (Locale.getDefault().getLanguage()) {
            case "de":
                return "de-rDE";
            case "fr":
                return "fr-rFR";
            case "it":
                return "it-rIT";
            case "ro":
                return "ro-rRO";
            default:
                return null;
        }
    }

    static void viewFAQ(Context context, int question) {
        viewFAQ(context, question, false);
    }

    static void viewFAQ(Context context, int question, boolean english) {
        // Redirection is done to prevent text editors from opening the link
        // https://email.faircode.eu/faq -> https://github.com/M66B/FairEmail/blob/master/FAQ.md
        // https://email.faircode.eu/docs -> https://github.com/M66B/FairEmail/tree/master/docs
        // https://github.com/M66B/FairEmail/blob/master/FAQ.md#user-content-faq1
        // https://github.com/M66B/FairEmail/blob/master/docs/FAQ-de-rDE.md#user-content-faq1

        String base;
        String locale = (english ? null : getFAQLocale());
        if (locale == null)
            base = "https://email.faircode.eu/faq";
        else
            base = "https://email.faircode.eu/docs/FAQ-" + locale + ".md";

        if (question == 0)
            view(context, Uri.parse(base + "#top"), false);
        else
            view(context, Uri.parse(base + "#user-content-faq" + question), false);
    }

    static String getOpenKeychainPackage(Context context) {
        SharedPreferences prefs = PreferenceManager.getDefaultSharedPreferences(context);
        return prefs.getString("openpgp_provider", "org.sufficientlysecure.keychain");
    }

    static Uri getSupportUri(Context context) {
        return Uri.parse(SUPPORT_URI)
                .buildUpon()
                .appendQueryParameter("installed", Helper.hasValidFingerprint(context) ? "" : "Other")
                .build();
    }

    static Intent getIntentIssue(Context context) {
        if (ActivityBilling.isPro(context)) {
            String version = BuildConfig.VERSION_NAME + "/" +
                    (Helper.hasValidFingerprint(context) ? "1" : "3") +
                    (BuildConfig.PLAY_STORE_RELEASE ? "p" : "") +
                    (BuildConfig.DEBUG ? "d" : "") +
                    (ActivityBilling.isPro(context) ? "+" : "");
            Intent intent = new Intent(Intent.ACTION_SEND);
            //intent.setPackage(BuildConfig.APPLICATION_ID);
            intent.setType("text/plain");
            try {
                intent.putExtra(Intent.EXTRA_EMAIL, new String[]{Log.myAddress().getAddress()});
            } catch (UnsupportedEncodingException ex) {
                Log.w(ex);
            }
            intent.putExtra(Intent.EXTRA_SUBJECT, context.getString(R.string.title_issue_subject, version));
            return intent;
        } else {
            if (Helper.hasValidFingerprint(context))
                return new Intent(Intent.ACTION_VIEW, getSupportUri(context));
            else
                return new Intent(Intent.ACTION_VIEW, Uri.parse(XDA_URI));
        }
    }

    static Intent getIntentRate(Context context) {
        return new Intent(Intent.ACTION_VIEW, Uri.parse("market://details?id=" + BuildConfig.APPLICATION_ID));
    }

    static long getInstallTime(Context context) {
        try {
            PackageManager pm = context.getPackageManager();
            PackageInfo pi = pm.getPackageInfo(BuildConfig.APPLICATION_ID, 0);
            if (pi != null)
                return pi.firstInstallTime;
        } catch (Throwable ex) {
            Log.e(ex);
        }
        return 0;
    }

    static boolean isSupportedDevice() {
        if ("Amazon".equals(Build.BRAND) && Build.VERSION.SDK_INT < Build.VERSION_CODES.M) {
        /*
            java.lang.IllegalArgumentException: Comparison method violates its general contract!
            java.lang.IllegalArgumentException: Comparison method violates its general contract!
            at java.util.TimSort.mergeHi(TimSort.java:864)
            at java.util.TimSort.mergeAt(TimSort.java:481)
            at java.util.TimSort.mergeCollapse(TimSort.java:406)
            at java.util.TimSort.sort(TimSort.java:210)
            at java.util.TimSort.sort(TimSort.java:169)
            at java.util.Arrays.sort(Arrays.java:2010)
            at java.util.Collections.sort(Collections.java:1883)
            at android.view.ViewGroup$ChildListForAccessibility.init(ViewGroup.java:7181)
            at android.view.ViewGroup$ChildListForAccessibility.obtain(ViewGroup.java:7138)
            at android.view.ViewGroup.dispatchPopulateAccessibilityEventInternal(ViewGroup.java:2734)
            at android.view.View.dispatchPopulateAccessibilityEvent(View.java:5617)
            at android.view.View.sendAccessibilityEventUncheckedInternal(View.java:5582)
            at android.view.View.sendAccessibilityEventUnchecked(View.java:5566)
            at android.view.View.sendAccessibilityEventInternal(View.java:5543)
            at android.view.View.sendAccessibilityEvent(View.java:5512)
            at android.view.View.onFocusChanged(View.java:5449)
            at android.view.View.handleFocusGainInternal(View.java:5229)
            at android.view.ViewGroup.handleFocusGainInternal(ViewGroup.java:651)
            at android.view.View.requestFocusNoSearch(View.java:7950)
            at android.view.View.requestFocus(View.java:7929)
            at android.view.ViewGroup.requestFocus(ViewGroup.java:2612)
            at android.view.ViewGroup.onRequestFocusInDescendants(ViewGroup.java:2657)
            at android.view.ViewGroup.requestFocus(ViewGroup.java:2613)
            at android.view.View.requestFocus(View.java:7896)
            at android.view.View.requestFocus(View.java:7875)
            at androidx.recyclerview.widget.RecyclerView.recoverFocusFromState(SourceFile:3788)
            at androidx.recyclerview.widget.RecyclerView.dispatchLayoutStep3(SourceFile:4023)
            at androidx.recyclerview.widget.RecyclerView.dispatchLayout(SourceFile:3652)
            at androidx.recyclerview.widget.RecyclerView.consumePendingUpdateOperations(SourceFile:1877)
            at androidx.recyclerview.widget.RecyclerView$w.run(SourceFile:5044)
            at android.view.Choreographer$CallbackRecord.run(Choreographer.java:781)
            at android.view.Choreographer.doCallbacks(Choreographer.java:592)
            at android.view.Choreographer.doFrame(Choreographer.java:559)
            at android.view.Choreographer$FrameDisplayEventReceiver.run(Choreographer.java:767)
         */
            return false;
        }

        return true;
    }

    static boolean isSamsung() {
        return "Samsung".equalsIgnoreCase(Build.MANUFACTURER);
    }

    static boolean isOnePlus() {
        return "OnePlus".equalsIgnoreCase(Build.MANUFACTURER);
    }

    static boolean isHuawei() {
        return "HUAWEI".equalsIgnoreCase(Build.MANUFACTURER);
    }

    static boolean isXiaomi() {
        return "Xiaomi".equalsIgnoreCase(Build.MANUFACTURER);
    }

    static boolean isMeizu() {
        return "Meizu".equalsIgnoreCase(Build.MANUFACTURER);
    }

    static boolean isAsus() {
        return "asus".equalsIgnoreCase(Build.MANUFACTURER);
    }

    static boolean isWiko() {
        return "WIKO".equalsIgnoreCase(Build.MANUFACTURER);
    }

    static boolean isLenovo() {
        return "LENOVO".equalsIgnoreCase(Build.MANUFACTURER);
    }

    static boolean isOppo() {
        return "OPPO".equalsIgnoreCase(Build.MANUFACTURER);
    }

    static boolean isRealme() {
        return "realme".equalsIgnoreCase(Build.MANUFACTURER);
    }

    static boolean isBlackview() {
        return "Blackview".equalsIgnoreCase(Build.MANUFACTURER);
    }

    static boolean isSurfaceDuo() {
        return ("Microsoft".equalsIgnoreCase(Build.MANUFACTURER) && "Surface Duo".equals(Build.MODEL));
    }

    static boolean isKilling() {
        // https://dontkillmyapp.com/
        return (isSamsung() ||
                isOnePlus() ||
                isHuawei() ||
                isXiaomi() ||
                isMeizu() ||
                isAsus() ||
                isWiko() ||
                isLenovo() ||
                isOppo() ||
                // Vivo
                isRealme() ||
                isBlackview() ||
                BuildConfig.DEBUG);
    }

    static boolean isDozeRequired() {
        return (Build.VERSION.SDK_INT > Build.VERSION_CODES.R);
    }

    static void reportNoViewer(Context context, Uri uri) {
        reportNoViewer(context, new Intent().setData(uri));
    }

    static void reportNoViewer(Context context, Intent intent) {
        StringBuilder sb = new StringBuilder();

        String title = intent.getStringExtra(Intent.EXTRA_TITLE);
        if (TextUtils.isEmpty(title)) {
            Uri data = intent.getData();
            if (data == null)
                sb.append(intent.toString());
            else
                sb.append(data.toString());
        } else
            sb.append(title);

        String type = intent.getType();
        if (!TextUtils.isEmpty(type))
            sb.append(' ').append(type);

        String message = context.getString(R.string.title_no_viewer, sb.toString());
        ToastEx.makeText(context, message, Toast.LENGTH_LONG).show();
    }

    static void excludeFromRecents(Context context) {
        try {
            ActivityManager am = (ActivityManager) context.getSystemService(Context.ACTIVITY_SERVICE);
            if (am == null)
                return;

            List<ActivityManager.AppTask> tasks = am.getAppTasks();
            if (tasks == null || tasks.size() == 0)
                return;

            tasks.get(0).setExcludeFromRecents(true);
        } catch (Throwable ex) {
            Log.e(ex);
        }
    }

    static int getOffset(TextView widget, Spannable buffer, MotionEvent event) {
        int x = (int) event.getX();
        int y = (int) event.getY();

        x -= widget.getTotalPaddingLeft();
        y -= widget.getTotalPaddingTop();

        x += widget.getScrollX();
        y += widget.getScrollY();

        Layout layout = widget.getLayout();
        int line = layout.getLineForVertical(y);
        return layout.getOffsetForHorizontal(line, x);
    }

    // Graphics

    static int dp2pixels(Context context, int dp) {
        float scale = context.getResources().getDisplayMetrics().density;
        return Math.round(dp * scale);
    }

    static int pixels2dp(Context context, float pixels) {
        float scale = context.getResources().getDisplayMetrics().density;
        return Math.round(pixels / scale);
    }

    static float getTextSize(Context context, int zoom) {
        TypedArray ta = null;
        try {
            if (zoom == 0)
                ta = context.obtainStyledAttributes(
                        R.style.TextAppearance_AppCompat_Small, new int[]{android.R.attr.textSize});
            else if (zoom == 2)
                ta = context.obtainStyledAttributes(
                        R.style.TextAppearance_AppCompat_Large, new int[]{android.R.attr.textSize});
            else
                ta = context.obtainStyledAttributes(
                        R.style.TextAppearance_AppCompat_Medium, new int[]{android.R.attr.textSize});
            return ta.getDimension(0, 0);
        } finally {
            if (ta != null)
                ta.recycle();
        }
    }

    static int resolveColor(Context context, int attr) {
        int[] attrs = new int[]{attr};
        TypedArray a = context.getTheme().obtainStyledAttributes(attrs);
        int color = a.getColor(0, 0xFF0000);
        a.recycle();
        return color;
    }

    static void setViewsEnabled(ViewGroup view, boolean enabled) {
        for (int i = 0; i < view.getChildCount(); i++) {
            View child = view.getChildAt(i);
            if ("ignore".equals(child.getTag()))
                continue;
            if (child instanceof Spinner ||
                    child instanceof EditText ||
                    child instanceof CheckBox ||
                    child instanceof ImageView /* =ImageButton */ ||
                    child instanceof RadioButton ||
                    (child instanceof Button && "disable".equals(child.getTag())))
                child.setEnabled(enabled);
            else if (child instanceof BottomNavigationView) {
                Menu menu = ((BottomNavigationView) child).getMenu();
                menu.setGroupEnabled(0, enabled);
            } else if (child instanceof RecyclerView)
                ; // do nothing
            else if (child instanceof ViewGroup)
                setViewsEnabled((ViewGroup) child, enabled);
        }
    }

    static void hide(View view) {
        view.setPadding(0, 1, 0, 0);

        ViewGroup.LayoutParams lparam = view.getLayoutParams();
        lparam.width = 0;
        lparam.height = 1;
        if (lparam instanceof ConstraintLayout.LayoutParams)
            ((ConstraintLayout.LayoutParams) lparam).setMargins(0, 0, 0, 0);
        view.setLayoutParams(lparam);
    }

    static boolean isNight(Context context) {
        // https://developer.android.com/guide/topics/ui/look-and-feel/darktheme#configuration_changes
        int uiMode = context.getResources().getConfiguration().uiMode;
        Log.i("UI mode=0x" + Integer.toHexString(uiMode));
        return ((uiMode & Configuration.UI_MODE_NIGHT_YES) != 0);
    }

    static boolean isDarkTheme(Context context) {
        TypedValue tv = new TypedValue();
        context.getTheme().resolveAttribute(R.attr.themeName, tv, true);
        return (tv.string != null && !"light".contentEquals(tv.string));
    }

    static int adjustLuminance(int color, boolean dark, float min) {
        float lum = (float) ColorUtils.calculateLuminance(color);
        if (dark ? lum < min : lum > 1 - min)
            return ColorUtils.blendARGB(color,
                    dark ? Color.WHITE : Color.BLACK,
                    dark ? min - lum : lum - (1 - min));
        return color;
    }

    static void hideKeyboard(final View view) {
        InputMethodManager imm =
                (InputMethodManager) view.getContext().getSystemService(Activity.INPUT_METHOD_SERVICE);
        if (imm == null)
            return;

        imm.hideSoftInputFromWindow(view.getWindowToken(), 0);
    }

    // Formatting

    private static final DecimalFormat df = new DecimalFormat("@@");

    static String humanReadableByteCount(long bytes) {
        return humanReadableByteCount(bytes, true);
    }

    private static String humanReadableByteCount(long bytes, boolean si) {
        int unit = si ? 1000 : 1024;
        if (bytes < unit) return bytes + " B";
        int exp = (int) (Math.log(bytes) / Math.log(unit));
        String pre = (si ? "kMGTPE" : "KMGTPE").charAt(exp - 1) + (si ? "" : "i");
        return df.format(bytes / Math.pow(unit, exp)) + " " + pre + "B";
    }

    static boolean isPrintableChar(char c) {
        Character.UnicodeBlock block = Character.UnicodeBlock.of(c);
        if (block == null || block == Character.UnicodeBlock.SPECIALS)
            return false;
        return !Character.isISOControl(c);
    }
    // https://issuetracker.google.com/issues/37054851

    static DateFormat getTimeInstance(Context context) {
        return getTimeInstance(context, SimpleDateFormat.MEDIUM);
    }

    static DateFormat getTimeInstance(Context context, int style) {
        if (context != null &&
                (style == SimpleDateFormat.SHORT || style == SimpleDateFormat.MEDIUM))
            return new SimpleDateFormat(getTimePattern(context, style));
        else
            return SimpleDateFormat.getTimeInstance(style);
    }

    static DateFormat getDateInstance(Context context) {
        return getDateInstance(context, SimpleDateFormat.MEDIUM);
    }

    private static DateFormat getDateInstance(Context context, int style) {
        return SimpleDateFormat.getDateInstance(style);
    }

    static DateFormat getDateTimeInstance(Context context) {
        return getDateTimeInstance(context, SimpleDateFormat.MEDIUM, SimpleDateFormat.MEDIUM);
    }

    static DateFormat getDateTimeInstance(Context context, int dateStyle, int timeStyle) {
        if (context != null &&
                (timeStyle == SimpleDateFormat.SHORT || timeStyle == SimpleDateFormat.MEDIUM)) {
            DateFormat dateFormat = getDateInstance(context, dateStyle);
            if (dateFormat instanceof SimpleDateFormat) {
                String datePattern = ((SimpleDateFormat) dateFormat).toPattern();
                String timePattern = getTimePattern(context, timeStyle);
                return new SimpleDateFormat(datePattern + " " + timePattern);
            }
        }

        return SimpleDateFormat.getDateTimeInstance(dateStyle, timeStyle);
    }

    private static String getTimePattern(Context context, int style) {
        // https://issuetracker.google.com/issues/37054851
        boolean is24Hour = android.text.format.DateFormat.is24HourFormat(context);
        String skeleton = (is24Hour ? "Hm" : "hm");
        if (style == SimpleDateFormat.MEDIUM)
            skeleton += "s";
        return android.text.format.DateFormat.getBestDateTimePattern(Locale.getDefault(), skeleton);
    }

    static CharSequence getRelativeTimeSpanString(Context context, long millis) {
        long now = System.currentTimeMillis();
        long span = Math.abs(now - millis);
        Time nowTime = new Time();
        Time thenTime = new Time();
        nowTime.set(now);
        thenTime.set(millis);
        if (span < DateUtils.DAY_IN_MILLIS && nowTime.weekDay == thenTime.weekDay)
            return getTimeInstance(context, SimpleDateFormat.SHORT).format(millis);
        else
            return DateUtils.getRelativeTimeSpanString(context, millis);
    }

    static void linkPro(final TextView tv) {
        if (ActivityBilling.isPro(tv.getContext()) && !BuildConfig.DEBUG)
            hide(tv);
        else {
            tv.getPaint().setUnderlineText(true);
            tv.setOnClickListener(new View.OnClickListener() {
                @Override
                public void onClick(View view) {
                    tv.getContext().startActivity(new Intent(tv.getContext(), ActivityBilling.class));
                }
            });
        }
    }

    static String getString(Context context, String language, int resid, Object... formatArgs) {
        if (language == null)
            return context.getString(resid, formatArgs);

        Configuration configuration = new Configuration(context.getResources().getConfiguration());
        configuration.setLocale(new Locale(language));
        Resources res = context.createConfigurationContext(configuration).getResources();
        return res.getString(resid, formatArgs);
    }

    static String[] getStrings(Context context, int resid, Object... formatArgs) {
        return getStrings(context, null, resid, formatArgs);
    }

    static String[] getStrings(Context context, String language, int resid, Object... formatArgs) {
        List<Locale> locales = new ArrayList<>();

        if (language != null)
            locales.add(new Locale(language));

        if (Build.VERSION.SDK_INT < Build.VERSION_CODES.N) {
            Locale l = Locale.getDefault();
            if (!l.getLanguage().equals(language))
                locales.add(l);
            if (!"en".equals(language) && !"en".equals(l.getLanguage()))
                locales.add(new Locale("en"));
        } else {
            LocaleList ll = context.getResources().getConfiguration().getLocales();
            for (int i = 0; i < ll.size(); i++) {
                Locale l = ll.get(i);
                if (!l.getLanguage().equals(language))
                    locales.add(l);
            }
        }

        List<String> result = new ArrayList<>();
        Configuration configuration = new Configuration(context.getResources().getConfiguration());
        for (Locale locale : locales) {
            configuration.setLocale(locale);
            Resources res = context.createConfigurationContext(configuration).getResources();
            String text = res.getString(resid, formatArgs);
            result.add(text);
        }

        return result.toArray(new String[0]);
    }

    static String getLocalizedAsset(Context context, String name) throws IOException {
        if (name == null || !name.contains("."))
            throw new IllegalArgumentException(name);

        String[] list = context.getResources().getAssets().list("");
        if (list == null)
            throw new IllegalArgumentException();

        List<String> names = new ArrayList<>();
        String[] c = name.split("\\.");
        List<String> assets = Arrays.asList(list);

        List<Locale> locales = new ArrayList<>();
        if (Build.VERSION.SDK_INT < Build.VERSION_CODES.N)
            locales.add(Locale.getDefault());
        else {
            LocaleList ll = context.getResources().getConfiguration().getLocales();
            for (int i = 0; i < ll.size(); i++)
                locales.add(ll.get(i));
        }

        for (Locale locale : locales) {
            String language = locale.getLanguage();
            String country = locale.getCountry();
            if ("en".equals(language) && "US".equals(country))
                names.add(name);
            else {
                String localized = c[0] + "-" + language + "-r" + country + "." + c[1];
                if (assets.contains(localized))
                    names.add(localized);
            }
        }

        for (Locale locale : locales) {
            String prefix = c[0] + "-" + locale.getLanguage();
            for (String asset : assets)
                if (asset.startsWith(prefix))
                    names.add(asset);
        }

        names.add(name);

        String asset = names.get(0);
        Log.i("Using " + asset +
                " of " + TextUtils.join(",", names) +
                " (" + TextUtils.join(",", locales) + ")");
        return asset;
    }

    static boolean containsWhiteSpace(String text) {
        return text.matches(".*\\s+.*");
    }

    static boolean containsControlChars(String text) {
        int codePoint;
        for (int offset = 0; offset < text.length(); ) {
            codePoint = text.codePointAt(offset);
            offset += Character.charCount(codePoint);
            switch (Character.getType(codePoint)) {
                case Character.CONTROL:     // \p{Cc}
                case Character.FORMAT:      // \p{Cf}
                case Character.PRIVATE_USE: // \p{Co}
                case Character.SURROGATE:   // \p{Cs}
                case Character.UNASSIGNED:  // \p{Cn}
                    return true;
            }
        }
        return false;
    }

    static boolean isSingleScript(String s) {
        // https://en.wikipedia.org/wiki/IDN_homograph_attack

        if (TextUtils.isEmpty(s))
            return true;

        if (Build.VERSION.SDK_INT < Build.VERSION_CODES.N)
            return true;

        int codepoint;
        Character.UnicodeScript us;
        Character.UnicodeScript script = null;
        for (int i = 0; i < s.length(); ) {
            codepoint = s.codePointAt(i);
            i += Character.charCount(codepoint);
            us = Character.UnicodeScript.of(codepoint);
            if (us.equals(Character.UnicodeScript.COMMON))
                continue;
            if (script == null)
                script = us;
            else if (!us.equals(script))
                return false;
        }
        return true;
    }

    static Integer parseInt(String text) {
        if (TextUtils.isEmpty(text))
            return null;

        if (!TextUtils.isDigitsOnly(text))
            return null;

        try {
            return Integer.parseInt(text);
        } catch (NumberFormatException ignored) {
            return null;
        }
    }

    // Files

    static String sanitizeFilename(String name) {
        if (name == null)
            return null;

        return name
                // Canonical files names cannot contain NUL
                .replace("\0", "")
                .replaceAll("[?:\"*|/\\\\<>]", "_");
    }

    static String getExtension(String filename) {
        if (filename == null)
            return null;
        int index = filename.lastIndexOf(".");
        if (index < 0)
            return null;
        return filename.substring(index + 1);
    }

    static String guessMimeType(String filename) {
        String type = null;

        String extension = Helper.getExtension(filename);
        if (extension != null) {
            extension = extension.toLowerCase(Locale.ROOT);
            type = MimeTypeMap.getSingleton().getMimeTypeFromExtension(extension);
        }

        if (TextUtils.isEmpty(type))
            if ("csv".equals(extension))
                return "text/csv";
            else if ("eml".equals(extension))
                return "message/rfc822";
            else if ("gpx".equals(extension))
                return "application/gpx+xml";
            else if ("log".equals(extension))
                return "text/plain";
            else if ("ovpn".equals(extension))
                return "application/x-openvpn-profile";
            else if ("mbox".equals(extension))
                return "application/mbox"; // https://tools.ietf.org/html/rfc4155
            else
                return "application/octet-stream";

        return type;
    }

    static String guessExtension(String mimeType) {
        String extension = null;

        if (mimeType != null) {
            mimeType = mimeType.toLowerCase(Locale.ROOT);
            extension = MimeTypeMap.getSingleton().getExtensionFromMimeType(mimeType);
        }

        if (TextUtils.isEmpty(extension))
            if ("text/csv".equals(mimeType))
                return "csv";
            else if ("message/rfc822".equals(mimeType))
                return "eml";
            else if ("application/gpx+xml".equals(mimeType))
                return "gpx";
            else if ("application/x-openvpn-profile".equals(mimeType))
                return "ovpn";

        return extension;
    }

    static void writeText(File file, String content) throws IOException {
        try (FileOutputStream out = new FileOutputStream(file)) {
            if (content != null)
                out.write(content.getBytes());
        }
    }

    static String readStream(InputStream is) throws IOException {
        return readStream(is, StandardCharsets.UTF_8);
    }

    static String readStream(InputStream is, Charset charset) throws IOException {
        ByteArrayOutputStream os = new ByteArrayOutputStream(Math.max(BUFFER_SIZE, is.available()));
        byte[] buffer = new byte[BUFFER_SIZE];
        for (int len = is.read(buffer); len != -1; len = is.read(buffer))
            os.write(buffer, 0, len);
        return new String(os.toByteArray(), charset);
    }

    static String readText(File file) throws IOException {
        try (FileInputStream in = new FileInputStream(file)) {
            return readStream(in);
        }
    }

    public static void readBuffer(InputStream is, byte[] buffer) throws IOException {
        int left = buffer.length;
        while (left > 0) {
            int count = is.read(buffer, buffer.length - left, left);
            if (count < 0)
                throw new IOException("EOF");
            left -= count;
        }
    }

    static void copy(File src, File dst) throws IOException {
        try (InputStream in = new FileInputStream(src)) {
            try (FileOutputStream out = new FileOutputStream(dst)) {
                copy(in, out);
            }
        }
    }

    static void copy(InputStream in, OutputStream out) throws IOException {
        byte[] buf = new byte[BUFFER_SIZE];
        int len;
        while ((len = in.read(buf)) > 0)
            out.write(buf, 0, len);
    }

    static long copy(Context context, Uri uri, File file) throws IOException {
        long size = 0;
        InputStream is = null;
        OutputStream os = null;
        try {
            is = context.getContentResolver().openInputStream(uri);
            os = new FileOutputStream(file);

            byte[] buffer = new byte[Helper.BUFFER_SIZE];
            for (int len = is.read(buffer); len != -1; len = is.read(buffer)) {
                size += len;
                os.write(buffer, 0, len);
            }
        } finally {
            try {
                if (is != null)
                    is.close();
            } finally {
                if (os != null)
                    os.close();
            }
        }
        return size;
    }

    static long getAvailableStorageSpace() {
        StatFs stats = new StatFs(Environment.getDataDirectory().getAbsolutePath());
        return stats.getAvailableBlocksLong() * stats.getBlockSizeLong();
    }

    static long getTotalStorageSpace() {
        StatFs stats = new StatFs(Environment.getDataDirectory().getAbsolutePath());
        return stats.getTotalBytes();
    }

    static long getSize(File dir) {
        long size = 0;
        File[] listed = dir.listFiles();
        if (listed != null)
            for (File file : listed)
                if (file.isDirectory())
                    size += getSize(file);
                else
                    size += file.length();
        return size;
    }

    static void openAdvanced(Intent intent) {
        // https://issuetracker.google.com/issues/72053350
        intent.putExtra("android.content.extra.SHOW_ADVANCED", true);
        intent.putExtra("android.content.extra.FANCY", true);
        intent.putExtra("android.content.extra.SHOW_FILESIZE", true);
        intent.putExtra("android.provider.extra.SHOW_ADVANCED", true);
        //File initial = Environment.getExternalStorageDirectory();
        //intent.putExtra(DocumentsContract.EXTRA_INITIAL_URI, Uri.fromFile(initial));
    }

    static boolean isImage(String mimeType) {
        if (Build.VERSION.SDK_INT >= Build.VERSION_CODES.O)
            if (IMAGE_TYPES8.contains(mimeType))
                return true;

        return IMAGE_TYPES.contains(mimeType);
    }

    // Cryptography

    static String sha256(String data) throws NoSuchAlgorithmException {
        return sha256(data.getBytes());
    }

    static String sha1(byte[] data) throws NoSuchAlgorithmException {
        return sha("SHA-1", data);
    }

    static String sha256(byte[] data) throws NoSuchAlgorithmException {
        return sha("SHA-256", data);
    }

    static String md5(byte[] data) throws NoSuchAlgorithmException {
        return sha("MD5", data);
    }

    static String sha(String digest, byte[] data) throws NoSuchAlgorithmException {
        byte[] bytes = MessageDigest.getInstance(digest).digest(data);
        return hex(bytes);
    }

    static String hex(byte[] bytes) {
        StringBuilder sb = new StringBuilder();
        for (byte b : bytes)
            sb.append(String.format("%02x", b));
        return sb.toString();
    }

    static String getFingerprint(Context context) {
        return getFingerprint(context, "SHA1");
    }

    static String getFingerprint(Context context, String hash) {
        try {
            PackageManager pm = context.getPackageManager();
            String pkg = context.getPackageName();
            PackageInfo info = pm.getPackageInfo(pkg, PackageManager.GET_SIGNATURES);
            byte[] cert = info.signatures[0].toByteArray();
            MessageDigest digest = MessageDigest.getInstance(hash);
            byte[] bytes = digest.digest(cert);
            StringBuilder sb = new StringBuilder();
            for (byte b : bytes)
                sb.append(Integer.toString(b & 0xff, 16).toUpperCase(Locale.ROOT));
            return sb.toString();
        } catch (Throwable ex) {
            Log.e(ex);
            return null;
        }
    }

    static boolean hasValidFingerprint(Context context) {
<<<<<<< HEAD
/*      if (hasValidFingerprint == null) {
=======
        if (hasValidFingerprint == null) {
            hasValidFingerprint = false;

>>>>>>> 79c0c8ff
            String signed = getFingerprint(context);
            String[] fingerprints = new String[]{
                    context.getString(R.string.fingerprint),
                    context.getString(R.string.fingerprint_amazon)
            };

            for (String fingerprint : fingerprints)
                if (Objects.equals(signed, fingerprint)) {
                    hasValidFingerprint = true;
                    break;
                }
        }
*/      return true;
    }

    static boolean canAuthenticate(Context context) {
        SharedPreferences prefs = PreferenceManager.getDefaultSharedPreferences(context);
        String pin = prefs.getString("pin", null);
        if (!TextUtils.isEmpty(pin))
            return true;

        BiometricManager bm = BiometricManager.from(context);
        return (bm.canAuthenticate(BiometricManager.Authenticators.BIOMETRIC_WEAK) == BiometricManager.BIOMETRIC_SUCCESS);
    }

    static boolean shouldAuthenticate(Context context) {
        SharedPreferences prefs = PreferenceManager.getDefaultSharedPreferences(context);
        boolean biometrics = prefs.getBoolean("biometrics", false);
        String pin = prefs.getString("pin", null);

        if (biometrics || !TextUtils.isEmpty(pin)) {
            long now = new Date().getTime();
            long last_authentication = prefs.getLong("last_authentication", 0);
            long biometrics_timeout = prefs.getInt("biometrics_timeout", 2) * 60 * 1000L;
            Log.i("Authentication valid until=" + new Date(last_authentication + biometrics_timeout));

            if (last_authentication + biometrics_timeout < now)
                return true;

            prefs.edit().putLong("last_authentication", now).apply();
        }

        return false;
    }

    static void authenticate(final FragmentActivity activity, final LifecycleOwner owner,
                             Boolean enabled, final
                             Runnable authenticated, final Runnable cancelled) {
        SharedPreferences prefs = PreferenceManager.getDefaultSharedPreferences(activity);
        String pin = prefs.getString("pin", null);

        if (enabled != null || TextUtils.isEmpty(pin)) {
            BiometricPrompt.PromptInfo.Builder info = new BiometricPrompt.PromptInfo.Builder()
                    .setTitle(activity.getString(enabled == null ? R.string.app_name : R.string.title_setup_biometrics));

            KeyguardManager kgm = (KeyguardManager) activity.getSystemService(Context.KEYGUARD_SERVICE);
            if (Build.VERSION.SDK_INT >= Build.VERSION_CODES.M && kgm != null && kgm.isDeviceSecure())
                info.setDeviceCredentialAllowed(true);
            else
                info.setNegativeButtonText(activity.getString(android.R.string.cancel));

            info.setConfirmationRequired(false);

            info.setSubtitle(activity.getString(enabled == null ? R.string.title_setup_biometrics_unlock
                    : enabled
                    ? R.string.title_setup_biometrics_disable
                    : R.string.title_setup_biometrics_enable));

            final BiometricPrompt prompt = new BiometricPrompt(activity, executor,
                    new BiometricPrompt.AuthenticationCallback() {
                        @Override
                        public void onAuthenticationError(final int errorCode, @NonNull final CharSequence errString) {
                            Log.w("Biometric error " + errorCode + ": " + errString);

                            if (errorCode != BiometricPrompt.ERROR_NEGATIVE_BUTTON &&
                                    errorCode != BiometricPrompt.ERROR_CANCELED &&
                                    errorCode != BiometricPrompt.ERROR_USER_CANCELED)
                                ApplicationEx.getMainHandler().post(new Runnable() {
                                    @Override
                                    public void run() {
                                        ToastEx.makeText(activity,
                                                "Error " + errorCode + ": " + errString,
                                                Toast.LENGTH_LONG).show();
                                    }
                                });

                            ApplicationEx.getMainHandler().post(cancelled);
                        }

                        @Override
                        public void onAuthenticationSucceeded(@NonNull BiometricPrompt.AuthenticationResult result) {
                            Log.i("Biometric succeeded");
                            setAuthenticated(activity);
                            ApplicationEx.getMainHandler().post(authenticated);
                        }

                        @Override
                        public void onAuthenticationFailed() {
                            Log.w("Biometric failed");
                            ApplicationEx.getMainHandler().post(cancelled);
                        }
                    });

            prompt.authenticate(info.build());

            final Runnable cancelPrompt = new Runnable() {
                @Override
                public void run() {
                    try {
                        prompt.cancelAuthentication();
                    } catch (Throwable ex) {
                        Log.e(ex);
                    }
                }
            };

            ApplicationEx.getMainHandler().postDelayed(cancelPrompt, 60 * 1000L);

            owner.getLifecycle().addObserver(new LifecycleObserver() {
                @OnLifecycleEvent(Lifecycle.Event.ON_DESTROY)
                public void onDestroy() {
                    ApplicationEx.getMainHandler().post(cancelPrompt);
                }
            });

        } else {
            final View dview = LayoutInflater.from(activity).inflate(R.layout.dialog_pin_ask, null);
            final EditText etPin = dview.findViewById(R.id.etPin);

            final AlertDialog dialog = new AlertDialog.Builder(activity)
                    .setView(dview)
                    .setPositiveButton(android.R.string.ok, new DialogInterface.OnClickListener() {
                        @Override
                        public void onClick(DialogInterface dialog, int which) {
                            SharedPreferences prefs = PreferenceManager.getDefaultSharedPreferences(activity);
                            String pin = prefs.getString("pin", "");
                            String entered = etPin.getText().toString();

                            if (pin.equals(entered)) {
                                setAuthenticated(activity);
                                ApplicationEx.getMainHandler().post(authenticated);
                            } else
                                ApplicationEx.getMainHandler().post(cancelled);
                        }
                    })
                    .setNegativeButton(android.R.string.cancel, new DialogInterface.OnClickListener() {
                        @Override
                        public void onClick(DialogInterface dialog, int which) {
                            ApplicationEx.getMainHandler().post(cancelled);
                        }
                    })
                    .setOnDismissListener(new DialogInterface.OnDismissListener() {
                        @Override
                        public void onDismiss(DialogInterface dialog) {
                            ApplicationEx.getMainHandler().post(cancelled);
                        }
                    })
                    .create();

            etPin.setOnEditorActionListener(new TextView.OnEditorActionListener() {
                @Override
                public boolean onEditorAction(TextView v, int actionId, KeyEvent event) {
                    if (actionId == EditorInfo.IME_ACTION_DONE) {
                        dialog.getButton(DialogInterface.BUTTON_POSITIVE).performClick();
                        return true;
                    } else
                        return false;
                }
            });

            etPin.setOnFocusChangeListener(new View.OnFocusChangeListener() {
                @Override
                public void onFocusChange(View v, boolean hasFocus) {
                    if (hasFocus)
                        dialog.getWindow().setSoftInputMode(WindowManager.LayoutParams.SOFT_INPUT_STATE_ALWAYS_VISIBLE);
                }
            });

            ApplicationEx.getMainHandler().post(new Runnable() {
                @Override
                public void run() {
                    etPin.requestFocus();
                }
            });

            try {
                dialog.show();
            } catch (Throwable ex) {
                Log.e(ex);
                /*
                    java.lang.RuntimeException: Unable to start activity ComponentInfo{eu.faircode.email/eu.faircode.email.ActivityMain}: java.lang.RuntimeException: InputChannel is not initialized.
                      at android.app.ActivityThread.performLaunchActivity(ActivityThread.java:3477)
                      at android.app.ActivityThread.handleLaunchActivity(ActivityThread.java:3620)
                      at android.app.servertransaction.LaunchActivityItem.execute(LaunchActivityItem.java:83)
                      at android.app.servertransaction.TransactionExecutor.executeCallbacks(TransactionExecutor.java:135)
                      at android.app.servertransaction.TransactionExecutor.execute(TransactionExecutor.java:95)
                      at android.app.ActivityThread$H.handleMessage(ActivityThread.java:2183)
                      at android.os.Handler.dispatchMessage(Handler.java:107)
                      at android.os.Looper.loop(Looper.java:241)
                      at android.app.ActivityThread.main(ActivityThread.java:7604)
                      at java.lang.reflect.Method.invoke(Native Method)
                      at com.android.internal.os.RuntimeInit$MethodAndArgsCaller.run(RuntimeInit.java:492)
                      at com.android.internal.os.ZygoteInit.main(ZygoteInit.java:941)
                    Caused by: java.lang.RuntimeException: InputChannel is not initialized.
                      at android.view.InputEventReceiver.nativeInit(Native Method)
                      at android.view.InputEventReceiver.<init>(InputEventReceiver.java:71)
                      at android.view.ViewRootImpl$WindowInputEventReceiver.<init>(ViewRootImpl.java:7758)
                      at android.view.ViewRootImpl.setView(ViewRootImpl.java:1000)
                      at android.view.WindowManagerGlobal.addView(WindowManagerGlobal.java:393)
                      at android.view.WindowManagerImpl.addView(WindowManagerImpl.java:95)
                      at android.app.Dialog.show(Dialog.java:342)
                      at eu.faircode.email.Helper.authenticate(SourceFile:15)
                      at eu.faircode.email.ActivityMain.onCreate(SourceFile:24)
                      at android.app.Activity.performCreate(Activity.java:7822)
                 */
            }
        }
    }

    static void setAuthenticated(Context context) {
        SharedPreferences prefs = PreferenceManager.getDefaultSharedPreferences(context);
        prefs.edit().putLong("last_authentication", new Date().getTime()).apply();
    }

    static void clearAuthentication(Context context) {
        SharedPreferences prefs = PreferenceManager.getDefaultSharedPreferences(context);
        prefs.edit().remove("last_authentication").apply();
    }

    static void selectKeyAlias(final Activity activity, final LifecycleOwner owner, final String alias, final IKeyAlias intf) {
        final Context context = activity.getApplicationContext();
        new Thread(new Runnable() {
            @Override
            public void run() {
                if (alias != null)
                    try {
                        if (KeyChain.getPrivateKey(context, alias) != null) {
                            Log.i("Private key available alias=" + alias);
                            deliver(alias);
                            return;
                        }
                    } catch (KeyChainException ex) {
                        Log.w(ex);
                    } catch (Throwable ex) {
                        Log.e(ex);
                    }

                ApplicationEx.getMainHandler().post(new Runnable() {
                    @Override
                    public void run() {
                        KeyChain.choosePrivateKeyAlias(activity, new KeyChainAliasCallback() {
                                    @Override
                                    public void alias(@Nullable final String alias) {
                                        Log.i("Selected key alias=" + alias);
                                        deliver(alias);
                                    }
                                },
                                null, null, null, -1, alias);
                    }
                });
            }

            private void deliver(final String selected) {
                ApplicationEx.getMainHandler().post(new Runnable() {
                    @Override
                    public void run() {
                        if (owner.getLifecycle().getCurrentState().isAtLeast(Lifecycle.State.STARTED)) {
                            if (selected == null)
                                intf.onNothingSelected();
                            else
                                intf.onSelected(selected);
                        } else {
                            owner.getLifecycle().addObserver(new LifecycleObserver() {
                                @OnLifecycleEvent(Lifecycle.Event.ON_START)
                                public void onStart() {
                                    owner.getLifecycle().removeObserver(this);
                                    if (selected == null)
                                        intf.onNothingSelected();
                                    else
                                        intf.onSelected(selected);
                                }
                            });
                        }
                    }
                });
            }
        }).start();
    }

    interface IKeyAlias {
        void onSelected(String alias);

        void onNothingSelected();
    }

    public static String HMAC(String algo, int blocksize, byte[] key, byte[] text) throws NoSuchAlgorithmException {
        MessageDigest md = MessageDigest.getInstance(algo);

        if (key.length > blocksize)
            key = md.digest(key);

        byte[] ipad = new byte[blocksize];
        byte[] opad = new byte[blocksize];

        for (int i = 0; i < key.length; i++) {
            ipad[i] = key[i];
            opad[i] = key[i];
        }

        for (int i = 0; i < blocksize; i++) {
            ipad[i] ^= 0x36;
            opad[i] ^= 0x5c;
        }

        byte[] digest;

        md.update(ipad);
        md.update(text);
        digest = md.digest();

        md.update(opad);
        md.update(digest);
        digest = md.digest();

        StringBuilder sb = new StringBuilder();
        for (byte b : digest)
            sb.append(String.format("%02x", b));
        return sb.toString();
    }

    // Miscellaneous

    static void gc() {
        if (BuildConfig.DEBUG) {
            Runtime.getRuntime().gc();
            try {
                Thread.sleep(50);
            } catch (InterruptedException e) {
                e.printStackTrace();
            }
        }
    }

    static <T> List<List<T>> chunkList(List<T> list, int size) {
        List<List<T>> result = new ArrayList<>(list.size() / size);
        for (int i = 0; i < list.size(); i += size)
            result.add(list.subList(i, i + size < list.size() ? i + size : list.size()));
        return result;
    }

    static long[] toLongArray(List<Long> list) {
        long[] result = new long[list.size()];
        for (int i = 0; i < list.size(); i++)
            result[i] = list.get(i);
        return result;
    }

    static List<Long> fromLongArray(long[] array) {
        List<Long> result = new ArrayList<>();
        for (int i = 0; i < array.length; i++)
            result.add(array[i]);
        return result;
    }

    static boolean equal(String[] a1, String[] a2) {
        if (a1 == null && a2 == null)
            return true;

        if (a1 == null || a2 == null)
            return false;

        if (a1.length != a2.length)
            return false;

        for (int i = 0; i < a1.length; i++)
            if (!a1[i].equals(a2[i]))
                return false;

        return true;
    }

    static int getSize(Bundle bundle) {
        Parcel p = Parcel.obtain();
        bundle.writeToParcel(p, 0);
        return p.dataSize();
    }
}<|MERGE_RESOLUTION|>--- conflicted
+++ resolved
@@ -1599,13 +1599,9 @@
     }
 
     static boolean hasValidFingerprint(Context context) {
-<<<<<<< HEAD
 /*      if (hasValidFingerprint == null) {
-=======
-        if (hasValidFingerprint == null) {
             hasValidFingerprint = false;
 
->>>>>>> 79c0c8ff
             String signed = getFingerprint(context);
             String[] fingerprints = new String[]{
                     context.getString(R.string.fingerprint),
