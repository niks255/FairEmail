--- conflicted
+++ resolved
@@ -1473,18 +1473,12 @@
     }
 
     static boolean hasValidFingerprint(Context context) {
-<<<<<<< HEAD
-/*      String signed = getFingerprint(context);
-        String expected = context.getString(R.string.fingerprint); */
-        return true;
-=======
-        if (hasValidFingerprint == null) {
+/*      if (hasValidFingerprint == null) {
             String signed = getFingerprint(context);
             String expected = context.getString(R.string.fingerprint);
             hasValidFingerprint = Objects.equals(signed, expected);
         }
-        return hasValidFingerprint;
->>>>>>> fef80a22
+*/      return true;
     }
 
     static boolean canAuthenticate(Context context) {
