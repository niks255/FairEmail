--- conflicted
+++ resolved
@@ -1642,11 +1642,7 @@
                             JSONObject jasset = jassets.getJSONObject(i);
                             if (jasset.has("name") && !jasset.isNull("name")) {
                                 String name = jasset.getString("name");
-<<<<<<< HEAD
-                                if (name.endsWith(abi+"-release.apk")) {
-=======
-                                if (name.endsWith(".apk") && name.contains("github")) {
->>>>>>> 0766062e
+                                if (name.endsWith(abi+"-release.apk") && name.contains("github")) {
                                     info.download_url = jasset.optString("browser_download_url");
                                     Log.i("Latest version=" + info.tag_name);
                                     if (BuildConfig.DEBUG)
