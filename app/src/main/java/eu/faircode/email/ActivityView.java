package eu.faircode.email;

/*
    This file is part of FairEmail.

    FairEmail is free software: you can redistribute it and/or modify
    it under the terms of the GNU General Public License as published by
    the Free Software Foundation, either version 3 of the License, or
    (at your option) any later version.

    FairEmail is distributed in the hope that it will be useful,
    but WITHOUT ANY WARRANTY; without even the implied warranty of
    MERCHANTABILITY or FITNESS FOR A PARTICULAR PURPOSE.  See the
    GNU General Public License for more details.

    You should have received a copy of the GNU General Public License
    along with FairEmail.  If not, see <http://www.gnu.org/licenses/>.

    Copyright 2018-2021 by Marcel Bokhorst (M66B)
*/

import android.annotation.SuppressLint;
import android.app.Dialog;
import android.app.NotificationManager;
import android.app.PendingIntent;
import android.content.BroadcastReceiver;
import android.content.Context;
import android.content.DialogInterface;
import android.content.Intent;
import android.content.IntentFilter;
import android.content.SharedPreferences;
import android.content.res.Configuration;
import android.graphics.Rect;
import android.graphics.drawable.Drawable;
import android.net.Uri;
import android.os.Bundle;
import android.os.Build;
import android.text.TextUtils;
import android.util.DisplayMetrics;
import android.util.TypedValue;
import android.view.LayoutInflater;
import android.view.MenuItem;
import android.view.View;
import android.view.ViewGroup;
import android.widget.Button;
import android.widget.ImageButton;
import android.widget.LinearLayout;
import android.widget.Toast;

import androidx.annotation.NonNull;
import androidx.annotation.Nullable;
import androidx.appcompat.app.ActionBarDrawerToggle;
import androidx.appcompat.app.AlertDialog;
import androidx.core.app.NotificationCompat;
import androidx.core.widget.NestedScrollView;
import androidx.fragment.app.Fragment;
import androidx.fragment.app.FragmentManager;
import androidx.fragment.app.FragmentTransaction;
import androidx.lifecycle.Lifecycle;
import androidx.lifecycle.Observer;
import androidx.localbroadcastmanager.content.LocalBroadcastManager;
import androidx.preference.PreferenceManager;
import androidx.recyclerview.widget.DividerItemDecoration;
import androidx.recyclerview.widget.LinearLayoutManager;
import androidx.recyclerview.widget.RecyclerView;

import com.google.android.material.snackbar.Snackbar;

import org.json.JSONArray;
import org.json.JSONException;
import org.json.JSONObject;

import java.io.BufferedReader;
import java.io.File;
import java.io.FileReader;
import java.io.IOException;
import java.io.InputStream;
import java.io.InputStreamReader;
import java.net.URL;
import java.util.ArrayList;
import java.util.Date;
import java.util.List;

import javax.net.ssl.HttpsURLConnection;

import static android.content.res.Configuration.ORIENTATION_PORTRAIT;
import static androidx.drawerlayout.widget.DrawerLayout.LOCK_MODE_LOCKED_OPEN;
import static androidx.drawerlayout.widget.DrawerLayout.LOCK_MODE_UNLOCKED;

public class ActivityView extends ActivityBilling implements FragmentManager.OnBackStackChangedListener {
    private String startup;

    private View view;

    private View content_separator;
    private View content_pane;

    private TwoStateOwner owner = new TwoStateOwner("drawer");
    private DrawerLayoutEx drawerLayout;
    private ActionBarDrawerToggle drawerToggle;
    private NestedScrollView drawerContainer;
    private ImageButton ibExpanderAccount;
    private RecyclerView rvAccount;
    private ImageButton ibExpanderUnified;
    private RecyclerView rvUnified;
    private ImageButton ibExpanderFolder;
    private RecyclerView rvFolder;
    private ImageButton ibExpanderMenu;
    private RecyclerView rvMenu;
    private ImageButton ibExpanderExtra;
    private RecyclerView rvMenuExtra;

    private AdapterNavAccount adapterNavAccount;
    private AdapterNavUnified adapterNavUnified;
    private AdapterNavFolder adapterNavFolder;
    private AdapterNavMenu adapterNavMenu;
    private AdapterNavMenu adapterNavMenuExtra;

    private boolean exit = false;
    private boolean searching = false;
    private int lastBackStackCount = 0;
    private Snackbar lastSnackbar = null;

    static final int REQUEST_UNIFIED = 1;
    static final int REQUEST_WHY = 2;
    static final int REQUEST_ALERT = 3;
    static final int REQUEST_THREAD = 4;
    static final int REQUEST_OUTBOX = 5;
    static final int REQUEST_ERROR = 6;
    static final int REQUEST_UPDATE = 7;
    static final int REQUEST_WIDGET = 8;

    static final String ACTION_VIEW_FOLDERS = BuildConfig.APPLICATION_ID + ".VIEW_FOLDERS";
    static final String ACTION_VIEW_MESSAGES = BuildConfig.APPLICATION_ID + ".VIEW_MESSAGES";
    static final String ACTION_SEARCH_ADDRESS = BuildConfig.APPLICATION_ID + ".SEARCH_ADDRESS";
    static final String ACTION_VIEW_THREAD = BuildConfig.APPLICATION_ID + ".VIEW_THREAD";
    static final String ACTION_EDIT_FOLDER = BuildConfig.APPLICATION_ID + ".EDIT_FOLDER";
    static final String ACTION_VIEW_OUTBOX = BuildConfig.APPLICATION_ID + ".VIEW_OUTBOX";
    static final String ACTION_EDIT_ANSWERS = BuildConfig.APPLICATION_ID + ".EDIT_ANSWERS";
    static final String ACTION_EDIT_ANSWER = BuildConfig.APPLICATION_ID + ".EDIT_ANSWER";
    static final String ACTION_EDIT_RULES = BuildConfig.APPLICATION_ID + ".EDIT_RULES";
    static final String ACTION_EDIT_RULE = BuildConfig.APPLICATION_ID + ".EDIT_RULE";
    static final String ACTION_NEW_MESSAGE = BuildConfig.APPLICATION_ID + ".NEW_MESSAGE";

    private static final int UPDATE_TIMEOUT = 15 * 1000; // milliseconds
    private static final long EXIT_DELAY = 2500L; // milliseconds
    static final long UPDATE_DAILY = (BuildConfig.BETA_RELEASE ? 4 : 12) * 3600 * 1000L; // milliseconds
    static final long UPDATE_WEEKLY = 7 * 24 * 3600 * 1000L; // milliseconds

    @Override
    @SuppressLint("MissingSuperCall")
    protected void onCreate(Bundle savedInstanceState) {
        super.onCreate(savedInstanceState, false);

        if (savedInstanceState != null) {
            Intent intent = savedInstanceState.getParcelable("fair:intent");
            if (intent != null)
                setIntent(intent);
        }

        // Workaround stale intents from recent apps screen
        boolean recents = (getIntent().getFlags() & Intent.FLAG_ACTIVITY_LAUNCHED_FROM_HISTORY) != 0;
        if (recents) {
            Intent intent = getIntent();
            Log.i("Stale intent=" + intent);
            intent.setAction(null);
        }

        LocalBroadcastManager lbm = LocalBroadcastManager.getInstance(this);
        IntentFilter iff = new IntentFilter();
        iff.addAction(ACTION_NEW_MESSAGE);
        lbm.registerReceiver(creceiver, iff);

        if (savedInstanceState != null)
            searching = savedInstanceState.getBoolean("fair:searching");

        final SharedPreferences prefs = PreferenceManager.getDefaultSharedPreferences(this);
        startup = prefs.getString("startup", "unified");

        Configuration config = getResources().getConfiguration();
        final boolean normal = config.isLayoutSizeAtLeast(Configuration.SCREENLAYOUT_SIZE_NORMAL);
        final boolean portrait2 = prefs.getBoolean("portrait2", false);
        final boolean landscape = prefs.getBoolean("landscape", true);
        final boolean landscape3 = prefs.getBoolean("landscape3", true);
        Log.i("Orientation=" + config.orientation + " normal=" + normal +
                " landscape=" + landscape + "/" + landscape3);

        int viewId;
        if (config.orientation == ORIENTATION_PORTRAIT || !normal || !landscape)
            viewId = (portrait2 ? R.layout.activity_view_portrait_split : R.layout.activity_view_portrait);
        else
            viewId = R.layout.activity_view_landscape_split;
        view = LayoutInflater.from(this).inflate(viewId, null);
        setContentView(view);

        getSupportActionBar().setDisplayHomeAsUpEnabled(true);
        getSupportActionBar().setCustomView(R.layout.action_bar);
        getSupportActionBar().setDisplayShowCustomEnabled(true);

        content_separator = findViewById(R.id.content_separator);
        content_pane = findViewById(R.id.content_pane);

        boolean duo = Helper.isSurfaceDuo();
        if (duo && content_pane != null) {
            View content_frame = findViewById(R.id.content_frame);
            ViewGroup.LayoutParams lparam = content_frame.getLayoutParams();
            if (lparam instanceof LinearLayout.LayoutParams) {
                ((LinearLayout.LayoutParams) lparam).weight = 1; // 50/50
                content_frame.setLayoutParams(lparam);
            }
            // https://docs.microsoft.com/en-us/dual-screen/android/duo-dimensions
            content_separator.getLayoutParams().width = Helper.dp2pixels(this, 34);
        }

        drawerLayout = findViewById(R.id.drawer_layout);

        final ViewGroup childContent = (ViewGroup) drawerLayout.getChildAt(0);
        final ViewGroup childDrawer = (ViewGroup) drawerLayout.getChildAt(1);
        drawerToggle = new ActionBarDrawerToggle(this, drawerLayout, R.string.app_name, R.string.app_name) {
            public void onDrawerClosed(View view) {
                Log.i("Drawer closed");
                owner.stop();

                drawerLayout.setDrawerLockMode(LOCK_MODE_UNLOCKED);
                childContent.setPaddingRelative(0, 0, 0, 0);

                super.onDrawerClosed(view);
            }

            public void onDrawerOpened(View drawerView) {
                super.onDrawerOpened(drawerView);

                Log.i("Drawer opened");
                owner.start();

                if (normal && landscape3 &&
                        config.orientation == Configuration.ORIENTATION_LANDSCAPE) {
                    drawerLayout.setDrawerLockMode(LOCK_MODE_LOCKED_OPEN);
                    childContent.setPaddingRelative(childDrawer.getLayoutParams().width, 0, 0, 0);
                }
            }

            @Override
            public void onDrawerSlide(View drawerView, float slideOffset) {
                super.onDrawerSlide(drawerView, slideOffset);

                if (slideOffset > 0)
                    owner.start();
                else
                    owner.stop();

                if (normal && landscape3 &&
                        config.orientation == Configuration.ORIENTATION_LANDSCAPE)
                    childContent.setPaddingRelative(
                            Math.round(slideOffset * childDrawer.getLayoutParams().width), 0, 0, 0);
            }
        };
        drawerLayout.addDrawerListener(drawerToggle);

        drawerContainer = findViewById(R.id.drawer_container);

        int drawerWidth;
        DisplayMetrics dm = getResources().getDisplayMetrics();
        if (viewId != R.layout.activity_view_landscape_split || !landscape3) {
            int actionBarHeight;
            TypedValue tv = new TypedValue();
            if (getTheme().resolveAttribute(android.R.attr.actionBarSize, tv, true))
                actionBarHeight = TypedValue.complexToDimensionPixelSize(tv.data, dm);
            else
                actionBarHeight = Helper.dp2pixels(this, 56);

            int screenWidth = Math.min(dm.widthPixels, dm.heightPixels);
            int dp320 = Helper.dp2pixels(this, 320);
            drawerWidth = Math.min(screenWidth - actionBarHeight, dp320);
        } else
            drawerWidth = Helper.dp2pixels(this, 300);

        ViewGroup.LayoutParams lparam = drawerContainer.getLayoutParams();
        lparam.width = drawerWidth;
        drawerContainer.setLayoutParams(lparam);

        // Accounts
        ibExpanderAccount = drawerContainer.findViewById(R.id.ibExpanderAccount);

        rvAccount = drawerContainer.findViewById(R.id.rvAccount);
        rvAccount.setLayoutManager(new LinearLayoutManager(this));
        adapterNavAccount = new AdapterNavAccount(this, this);
        rvAccount.setAdapter(adapterNavAccount);

        boolean nav_account = prefs.getBoolean("nav_account", true);
        ibExpanderAccount.setImageLevel(nav_account ? 0 /* less */ : 1 /* more */);
        rvAccount.setVisibility(nav_account ? View.VISIBLE : View.GONE);

        ibExpanderAccount.setOnClickListener(new View.OnClickListener() {
            @Override
            public void onClick(View v) {
                boolean nav_account = !prefs.getBoolean("nav_account", true);
                prefs.edit().putBoolean("nav_account", nav_account).apply();
                ibExpanderAccount.setImageLevel(nav_account ? 0 /* less */ : 1 /* more */);
                rvAccount.setVisibility(nav_account ? View.VISIBLE : View.GONE);
            }
        });

        // Unified system folders
        ibExpanderUnified = drawerContainer.findViewById(R.id.ibExpanderUnified);

        rvUnified = drawerContainer.findViewById(R.id.rvUnified);
        rvUnified.setLayoutManager(new LinearLayoutManager(this));
        adapterNavUnified = new AdapterNavUnified(this, this);
        rvUnified.setAdapter(adapterNavUnified);

        boolean unified_system = prefs.getBoolean("unified_system", true);
        ibExpanderUnified.setImageLevel(unified_system ? 0 /* less */ : 1 /* more */);
        rvUnified.setVisibility(unified_system ? View.VISIBLE : View.GONE);

        ibExpanderUnified.setOnClickListener(new View.OnClickListener() {
            @Override
            public void onClick(View v) {
                boolean unified_system = !prefs.getBoolean("unified_system", true);
                prefs.edit().putBoolean("unified_system", unified_system).apply();
                ibExpanderUnified.setImageLevel(unified_system ? 0 /* less */ : 1 /* more */);
                rvUnified.setVisibility(unified_system ? View.VISIBLE : View.GONE);
            }
        });

        // Navigation folders
        ibExpanderFolder = drawerContainer.findViewById(R.id.ibExpanderFolder);

        rvFolder = drawerContainer.findViewById(R.id.rvFolder);
        rvFolder.setLayoutManager(new LinearLayoutManager(this));
        adapterNavFolder = new AdapterNavFolder(this, this);
        rvFolder.setAdapter(adapterNavFolder);

        boolean nav_folder = prefs.getBoolean("nav_folder", true);
        ibExpanderFolder.setImageLevel(nav_folder ? 0 /* less */ : 1 /* more */);
        rvFolder.setVisibility(nav_folder ? View.VISIBLE : View.GONE);

        ibExpanderFolder.setOnClickListener(new View.OnClickListener() {
            @Override
            public void onClick(View v) {
                boolean nav_folder = !prefs.getBoolean("nav_folder", true);
                prefs.edit().putBoolean("nav_folder", nav_folder).apply();
                ibExpanderFolder.setImageLevel(nav_folder ? 0 /* less */ : 1 /* more */);
                rvFolder.setVisibility(nav_folder ? View.VISIBLE : View.GONE);
            }
        });

        // Menus
        ibExpanderMenu = drawerContainer.findViewById(R.id.ibExpanderMenu);

        rvMenu = drawerContainer.findViewById(R.id.rvMenu);
        rvMenu.setLayoutManager(new LinearLayoutManager(this));
        adapterNavMenu = new AdapterNavMenu(this, this);
        rvMenu.setAdapter(adapterNavMenu);

        boolean nav_menu = prefs.getBoolean("nav_menu", true);
        ibExpanderMenu.setImageLevel(nav_menu ? 0 /* less */ : 1 /* more */);
        rvMenu.setVisibility(nav_menu ? View.VISIBLE : View.GONE);

        ibExpanderMenu.setOnClickListener(new View.OnClickListener() {
            @Override
            public void onClick(View v) {
                boolean nav_menu = !prefs.getBoolean("nav_menu", true);
                prefs.edit().putBoolean("nav_menu", nav_menu).apply();
                ibExpanderMenu.setImageLevel(nav_menu ? 0 /* less */ : 1 /* more */);
                rvMenu.setVisibility(nav_menu ? View.VISIBLE : View.GONE);
            }
        });

        // Extra menus
        ibExpanderExtra = drawerContainer.findViewById(R.id.ibExpanderExtra);

        rvMenuExtra = drawerContainer.findViewById(R.id.rvMenuExtra);
        LinearLayoutManager llm = new LinearLayoutManager(this);
        rvMenuExtra.setLayoutManager(llm);
        adapterNavMenuExtra = new AdapterNavMenu(this, this);
        rvMenuExtra.setAdapter(adapterNavMenuExtra);

        final Drawable d = getDrawable(R.drawable.divider);
        DividerItemDecoration itemDecorator = new DividerItemDecoration(this, llm.getOrientation()) {
            @Override
            public void getItemOffsets(Rect outRect, View view, RecyclerView parent, RecyclerView.State state) {
                int pos = parent.getChildAdapterPosition(view);
                NavMenuItem menu = adapterNavMenuExtra.get(pos);
                outRect.set(0, 0, 0, menu != null && menu.isSeparated() ? d.getIntrinsicHeight() : 0);
            }
        };
        itemDecorator.setDrawable(d);
        rvMenuExtra.addItemDecoration(itemDecorator);

        boolean minimal = prefs.getBoolean("minimal", false);
        ibExpanderExtra.setImageLevel(minimal ? 1 /* more */ : 0 /* less */);
        rvMenuExtra.setVisibility(minimal ? View.GONE : View.VISIBLE);

        ibExpanderExtra.setOnClickListener(new View.OnClickListener() {
            @Override
            public void onClick(View v) {
                boolean minimal = !prefs.getBoolean("minimal", false);
                prefs.edit().putBoolean("minimal", minimal).apply();
                ibExpanderExtra.setImageLevel(minimal ? 1 /* more */ : 0 /* less */);
                rvMenuExtra.setVisibility(minimal ? View.GONE : View.VISIBLE);
                if (!minimal)
                    getMainHandler().post(new Runnable() {
                        @Override
                        public void run() {
                            drawerContainer.fullScroll(View.FOCUS_DOWN);
                        }
                    });
            }
        });

        getSupportFragmentManager().addOnBackStackChangedListener(this);

        // Initialize

        if (content_pane != null) {
            content_separator.setVisibility(duo ? View.INVISIBLE : View.GONE);
            content_pane.setVisibility(duo ? View.INVISIBLE : View.GONE);
        }

        if (getSupportFragmentManager().getFragments().size() == 0 &&
                !getIntent().hasExtra(Intent.EXTRA_PROCESS_TEXT))
            init();

        if (savedInstanceState != null)
            drawerToggle.setDrawerIndicatorEnabled(savedInstanceState.getBoolean("fair:toggle"));

        checkFirst();
        checkBanner();
        checkCrash();

        Shortcuts.update(this, this);
    }

    private void init() {
        Bundle args = new Bundle();

        long account = getIntent().getLongExtra("account", -1);

        FragmentBase fragment;
        switch (startup) {
            case "accounts":
                fragment = new FragmentAccounts();
                args.putBoolean("settings", false);
                break;
            case "folders":
                fragment = new FragmentFolders();
                args.putLong("account", account);
                break;
            case "primary":
                fragment = new FragmentFolders();
                if (account < 0)
                    args.putBoolean("primary", true);
                else
                    args.putLong("account", account);
                break;
            default:
                fragment = new FragmentMessages();
        }

        fragment.setArguments(args);

        FragmentManager fm = getSupportFragmentManager();
        FragmentTransaction fragmentTransaction = fm.beginTransaction();
        for (Fragment existing : fm.getFragments())
            fragmentTransaction.remove(existing);
        fragmentTransaction.replace(R.id.content_frame, fragment).addToBackStack("unified");
        fragmentTransaction.commit();
    }

    @Override
    protected void onSaveInstanceState(Bundle outState) {
        outState.putParcelable("fair:intent", getIntent());
        outState.putBoolean("fair:toggle", drawerToggle.isDrawerIndicatorEnabled());
        outState.putBoolean("fair:searching", searching);
        super.onSaveInstanceState(outState);
    }

    @Override
    protected void onPostCreate(Bundle savedInstanceState) {
        super.onPostCreate(savedInstanceState);

        // Fixed menus

        final List<NavMenuItem> menus = new ArrayList<>();

        final NavMenuItem navOperations = new NavMenuItem(R.drawable.twotone_dns_24, R.string.menu_operations, new Runnable() {
            @Override
            public void run() {
                if (!drawerLayout.isLocked(drawerContainer))
                    drawerLayout.closeDrawer(drawerContainer);
                onMenuOperations();
            }
        });

        menus.add(navOperations);

        menus.add(new NavMenuItem(R.drawable.twotone_list_alt_24, R.string.title_log, new Runnable() {
            @Override
            public void run() {
                if (!drawerLayout.isLocked(drawerContainer))
                    drawerLayout.closeDrawer(drawerContainer);
                onShowLog();
            }
        }));

        menus.add(new NavMenuItem(R.drawable.twotone_text_snippet_24, R.string.menu_answers, new Runnable() {
            @Override
            public void run() {
                if (!drawerLayout.isLocked(drawerContainer))
                    drawerLayout.closeDrawer(drawerContainer);
                onMenuAnswers();
            }
        }));

        menus.add(new NavMenuItem(R.drawable.twotone_settings_24, R.string.menu_setup, new Runnable() {
            @Override
            public void run() {
                if (!drawerLayout.isLocked(drawerContainer))
                    drawerLayout.closeDrawer(drawerContainer);
                onMenuSetup();
            }
        }));

        adapterNavMenu.set(menus);

        // Collapsible menus

        List<NavMenuItem> extra = new ArrayList<>();

        extra.add(new NavMenuItem(R.drawable.twotone_help_24, R.string.menu_legend, new Runnable() {
            @Override
            public void run() {
                if (!drawerLayout.isLocked(drawerContainer))
                    drawerLayout.closeDrawer(drawerContainer);
                onMenuLegend();
            }
        }));

        extra.add(new NavMenuItem(R.drawable.twotone_support_24, R.string.menu_faq, new Runnable() {
            @Override
            public void run() {
                if (!drawerLayout.isLocked(drawerContainer))
                    drawerLayout.closeDrawer(drawerContainer);
                onMenuFAQ();
            }
        }, new Runnable() {
            @Override
            public void run() {
                if (!drawerLayout.isLocked(drawerContainer))
                    drawerLayout.closeDrawer(drawerContainer);
                onDebugInfo();
            }
        }).setExternal(true));

        extra.add(new NavMenuItem(R.drawable.twotone_feedback_24, R.string.menu_issue, new Runnable() {
            @Override
            public void run() {
                if (!drawerLayout.isLocked(drawerContainer))
                    drawerLayout.closeDrawer(drawerContainer);
                onMenuIssue();
            }
        }).setExternal(true));

        extra.add(new NavMenuItem(R.drawable.twotone_language_24, R.string.menu_translate, new Runnable() {
            @Override
            public void run() {
                if (!drawerLayout.isLocked(drawerContainer))
                    drawerLayout.closeDrawer(drawerContainer);
                onMenuTranslate();
            }
        }).setExternal(true));

        if (Helper.isPlayStoreInstall() && false)
            extra.add(new NavMenuItem(R.drawable.twotone_bug_report_24, R.string.menu_test, new Runnable() {
                @Override
                public void run() {
                    if (!drawerLayout.isLocked(drawerContainer))
                        drawerLayout.closeDrawer(drawerContainer);
                    onMenuTest();
                }
            }).setExternal(true));

        extra.add(new NavMenuItem(R.drawable.twotone_account_box_24, R.string.menu_privacy, new Runnable() {
            @Override
            public void run() {
                if (!drawerLayout.isLocked(drawerContainer))
                    drawerLayout.closeDrawer(drawerContainer);
                onMenuPrivacy();
            }
        }));

        extra.add(new NavMenuItem(R.drawable.twotone_info_24, R.string.menu_about, new Runnable() {
            @Override
            public void run() {
                onMenuAbout();
            }
        }, new Runnable() {
            @Override
            public void run() {
                if (!Helper.isPlayStoreInstall()) {
                    if (!drawerLayout.isLocked(drawerContainer))
                        drawerLayout.closeDrawer(drawerContainer);
                    checkUpdate(true);
                }
            }
        }).setSeparated().setSubtitle(BuildConfig.VERSION_NAME));

        extra.add(new NavMenuItem(R.drawable.twotone_monetization_on_24, R.string.menu_pro, new Runnable() {
            @Override
            public void run() {
                if (!drawerLayout.isLocked(drawerContainer))
                    drawerLayout.closeDrawer(drawerContainer);
                startActivity(new Intent(ActivityView.this, ActivityBilling.class));
            }
        }));

        if ((Helper.isPlayStoreInstall() || BuildConfig.DEBUG))
            extra.add(new NavMenuItem(R.drawable.twotone_star_24, R.string.menu_rate, new Runnable() {
                @Override
                public void run() {
                    if (!drawerLayout.isLocked(drawerContainer))
                        drawerLayout.closeDrawer(drawerContainer);
                    onMenuRate();
                }
            }).setExternal(true));

        adapterNavMenuExtra.set(extra);

        // Live data

        DB db = DB.getInstance(this);

        db.account().liveAccountsEx(false).observe(owner, new Observer<List<TupleAccountEx>>() {
            @Override
            public void onChanged(@Nullable List<TupleAccountEx> accounts) {
                if (accounts == null)
                    accounts = new ArrayList<>();
                adapterNavAccount.set(accounts);
            }
        });

        db.folder().liveUnified().observe(owner, new Observer<List<TupleFolderUnified>>() {
            @Override
            public void onChanged(List<TupleFolderUnified> folders) {
                if (folders == null)
                    folders = new ArrayList<>();
                adapterNavUnified.set(folders);
            }
        });

        db.folder().liveNavigation().observe(owner, new Observer<List<TupleFolderNav>>() {
            @Override
            public void onChanged(List<TupleFolderNav> folders) {
                if (folders == null)
                    folders = new ArrayList<>();
                adapterNavFolder.set(folders);
            }
        });

        db.operation().liveStats().observe(owner, new Observer<TupleOperationStats>() {
            @Override
            public void onChanged(TupleOperationStats stats) {
                navOperations.setWarning(stats != null && stats.errors != null && stats.errors > 0);
                navOperations.setCount(stats == null ? 0 : stats.pending);
                adapterNavMenu.notifyDataSetChanged();
            }
        });

        Log.i("Drawer start");
        owner.start();

        drawerLayout.setup(getResources().getConfiguration(), drawerContainer, drawerToggle);
        drawerToggle.syncState();
    }

    @Override
    protected void onNewIntent(Intent intent) {
        super.onNewIntent(intent);
        setIntent(intent);
    }

    @Override
    protected void onResume() {
        super.onResume();

        LocalBroadcastManager lbm = LocalBroadcastManager.getInstance(this);
        IntentFilter iff = new IntentFilter();
        iff.addAction(ACTION_VIEW_FOLDERS);
        iff.addAction(ACTION_VIEW_MESSAGES);
        iff.addAction(ACTION_SEARCH_ADDRESS);
        iff.addAction(ACTION_VIEW_THREAD);
        iff.addAction(ACTION_EDIT_FOLDER);
        iff.addAction(ACTION_VIEW_OUTBOX);
        iff.addAction(ACTION_EDIT_ANSWERS);
        iff.addAction(ACTION_EDIT_ANSWER);
        iff.addAction(ACTION_EDIT_RULES);
        iff.addAction(ACTION_EDIT_RULE);
        lbm.registerReceiver(receiver, iff);

        ServiceSynchronize.state(this, true);

        checkUpdate(false);
        checkIntent();
    }

    @Override
    protected void onPause() {
        super.onPause();

        LocalBroadcastManager lbm = LocalBroadcastManager.getInstance(this);
        lbm.unregisterReceiver(receiver);

        ServiceSynchronize.state(this, false);
    }

    @Override
    protected void onDestroy() {
        LocalBroadcastManager lbm = LocalBroadcastManager.getInstance(this);
        lbm.unregisterReceiver(creceiver);
        super.onDestroy();
    }

    @Override
    public void onConfigurationChanged(Configuration newConfig) {
        super.onConfigurationChanged(newConfig);
        drawerLayout.setup(newConfig, drawerContainer, drawerToggle);
        drawerToggle.onConfigurationChanged(newConfig);
    }

    @Override
    public void onBackPressed() {
        int count = getSupportFragmentManager().getBackStackEntryCount();
        if (drawerLayout.isDrawerOpen(drawerContainer) &&
                (!drawerLayout.isLocked(drawerContainer) || count == 1))
            drawerLayout.closeDrawer(drawerContainer);
        else {
            if (exit || count > 1)
                super.onBackPressed();
            else if (!backHandled()) {
                SharedPreferences prefs = PreferenceManager.getDefaultSharedPreferences(ActivityView.this);
                boolean double_back = prefs.getBoolean("double_back", false);
                if (searching || !double_back)
                    super.onBackPressed();
                else {
                    exit = true;
                    ToastEx.makeText(this, R.string.app_exit, Toast.LENGTH_SHORT).show();
                    getMainHandler().postDelayed(new Runnable() {
                        @Override
                        public void run() {
                            exit = false;
                        }
                    }, EXIT_DELAY);
                }
            }
        }
    }

    @Override
    public void onBackStackChanged() {
        int count = getSupportFragmentManager().getBackStackEntryCount();
        if (count == 0)
            finish();
        else {
            if (count < lastBackStackCount) {
                Intent intent = getIntent();
                intent.setAction(null);
                Log.i("Reset intent");
            }
            lastBackStackCount = count;

            if (drawerLayout.isDrawerOpen(drawerContainer) &&
                    !drawerLayout.isLocked(drawerContainer))
                drawerLayout.closeDrawer(drawerContainer);
            drawerToggle.setDrawerIndicatorEnabled(count == 1);

            if (content_pane != null) {
                boolean duo = Helper.isSurfaceDuo();
                boolean thread = "thread".equals(getSupportFragmentManager().getBackStackEntryAt(count - 1).getName());
                Fragment fragment = getSupportFragmentManager().findFragmentById(R.id.content_pane);
                int visibility = (!thread || fragment == null ? (duo ? View.INVISIBLE : View.GONE) : View.VISIBLE);
                content_separator.setVisibility(visibility);
                content_pane.setVisibility(visibility);
            }
        }
    }

    @Override
    public boolean onOptionsItemSelected(MenuItem item) {
        if (drawerToggle.onOptionsItemSelected(item)) {
            int count = getSupportFragmentManager().getBackStackEntryCount();
            if (count == 1 && drawerLayout.isLocked(drawerContainer))
                drawerLayout.closeDrawer(drawerContainer);
            return true;
        }

        return super.onOptionsItemSelected(item);
    }

    public void undo(String title, final Bundle args, final SimpleTask<Void> move, final SimpleTask<Void> show) {
        SharedPreferences prefs = PreferenceManager.getDefaultSharedPreferences(this);
        int undo_timeout = prefs.getInt("undo_timeout", 5000);

        if (undo_timeout == 0) {
            if (move != null)
                move.execute(this, args, "undo:move");
        } else
            undo(undo_timeout, title, args, move, show);
    }

    public void undo(long undo_timeout, String title, final Bundle args, final SimpleTask move, final SimpleTask show) {
        if (drawerLayout == null || drawerLayout.getChildCount() == 0) {
            Log.e("Undo: drawer missing");
            if (show != null)
                show.execute(this, args, "undo:show");
            return;
        }

        final View content = drawerLayout.getChildAt(0);

        final Snackbar snackbar = Snackbar.make(content, title, Snackbar.LENGTH_INDEFINITE)
                .setGestureInsetBottomIgnored(true);

        lastSnackbar = snackbar;

        final Runnable timeout = new Runnable() {
            @Override
            public void run() {
                Log.i("Undo timeout");
                snackbar.dismiss();
                if (move != null)
                    move.execute(ActivityView.this, args, "undo:move");
            }
        };

        snackbar.setAction(R.string.title_undo, new View.OnClickListener() {
            @Override
            public void onClick(View v) {
                Log.i("Undo cancel");
                getMainHandler().removeCallbacks(timeout);
                snackbar.dismiss();
                if (show != null)
                    show.execute(ActivityView.this, args, "undo:show");
            }
        });

        snackbar.addCallback(new Snackbar.Callback() {
            private int margin;

            @Override
            public void onShown(Snackbar sb) {
                ViewGroup.MarginLayoutParams lparam = (ViewGroup.MarginLayoutParams) content.getLayoutParams();
                margin = lparam.bottomMargin;
                lparam.bottomMargin += snackbar.getView().getHeight();
                content.setLayoutParams(lparam);
            }

            @Override
            public void onDismissed(Snackbar transientBottomBar, int event) {
                ViewGroup.MarginLayoutParams lparam = (ViewGroup.MarginLayoutParams) content.getLayoutParams();
                lparam.bottomMargin = margin;
                content.setLayoutParams(lparam);
            }
        });

        snackbar.show();

        getMainHandler().postDelayed(timeout, undo_timeout);
    }

    private void checkFirst() {
        SharedPreferences prefs = PreferenceManager.getDefaultSharedPreferences(this);
        if (prefs.getBoolean("first", true))
            new FragmentDialogFirst().show(getSupportFragmentManager(), "first");
    }

    private void checkBanner() {
        long now = new Date().getTime();
        SharedPreferences prefs = PreferenceManager.getDefaultSharedPreferences(this);
        long banner_hidden = prefs.getLong("banner_hidden", 0);
        if (banner_hidden > 0 && now > banner_hidden)
            prefs.edit().remove("banner_hidden").apply();
    }

    private void checkCrash() {
        new SimpleTask<Long>() {
            @Override
            protected Long onExecute(Context context, Bundle args) throws Throwable {
                File file = new File(context.getCacheDir(), "crash.log");
                if (file.exists()) {
                    StringBuilder sb = new StringBuilder();
                    try {
                        String line;
                        try (BufferedReader in = new BufferedReader(new FileReader(file))) {
                            while ((line = in.readLine()) != null)
                                sb.append(line).append("\r\n");
                        }

                        return Log.getDebugInfo(context, R.string.title_crash_info_remark, null, sb.toString()).id;
                    } finally {
                        file.delete();
                    }
                }

                return null;
            }

            @Override
            protected void onExecuted(Bundle args, Long id) {
                if (id != null)
                    startActivity(
                            new Intent(ActivityView.this, ActivityCompose.class)
                                    .putExtra("action", "edit")
                                    .putExtra("id", id));
            }

            @Override
            protected void onException(Bundle args, Throwable ex) {
                ToastEx.makeText(ActivityView.this,
                        Log.formatThrowable(ex, false), Toast.LENGTH_LONG).show();
            }
        }.execute(this, new Bundle(), "crash:log");
    }

    private void checkUpdate(boolean always) {
        if (Helper.isPlayStoreInstall())
            return;
        if (!Helper.hasValidFingerprint(this) && !(always && BuildConfig.DEBUG))
            return;

        long now = new Date().getTime();

        SharedPreferences prefs = PreferenceManager.getDefaultSharedPreferences(this);
        boolean updates = prefs.getBoolean("updates", true);
        boolean weekly = prefs.getBoolean("weekly", false);
        long last_update_check = prefs.getLong("last_update_check", 0);

        if (!always && !updates)
            return;
        if (!always && last_update_check + (weekly ? UPDATE_WEEKLY : UPDATE_DAILY) > now)
            return;

        prefs.edit().putLong("last_update_check", now).apply();

        Bundle args = new Bundle();
        args.putBoolean("always", always);

        new SimpleTask<UpdateInfo>() {
            @Override
            protected UpdateInfo onExecute(Context context, Bundle args) throws Throwable {
                StringBuilder response = new StringBuilder();
                HttpsURLConnection urlConnection = null;
                try {
                    URL latest = new URL(BuildConfig.GITHUB_LATEST_API);
                    urlConnection = (HttpsURLConnection) latest.openConnection();
                    urlConnection.setRequestMethod("GET");
                    urlConnection.setReadTimeout(UPDATE_TIMEOUT);
                    urlConnection.setConnectTimeout(UPDATE_TIMEOUT);
                    urlConnection.setDoOutput(false);
                    urlConnection.setRequestProperty("User-Agent", WebViewEx.getUserAgent(context));
                    urlConnection.connect();

                    int status = urlConnection.getResponseCode();
                    InputStream inputStream = (status == HttpsURLConnection.HTTP_OK
                            ? urlConnection.getInputStream() : urlConnection.getErrorStream());

                    BufferedReader br = new BufferedReader(new InputStreamReader(inputStream));

                    String line;
                    while ((line = br.readLine()) != null)
                        response.append(line);

                    if (status == HttpsURLConnection.HTTP_FORBIDDEN) {
                        // {"message":"API rate limit exceeded for ...","documentation_url":"https://developer.github.com/v3/#rate-limiting"}
                        JSONObject jmessage = new JSONObject(response.toString());
                        if (jmessage.has("message"))
                            throw new IllegalArgumentException(jmessage.getString("message"));
                        throw new IOException("HTTP " + status + ": " + response.toString());
                    }
                    if (status != HttpsURLConnection.HTTP_OK)
                        throw new IOException("HTTP " + status + ": " + response.toString());

                    JSONObject jroot = new JSONObject(response.toString());

                    if (!jroot.has("tag_name") || jroot.isNull("tag_name"))
                        throw new IOException("tag_name field missing");
                    //if (!jroot.has("html_url") || jroot.isNull("html_url"))
                    //    throw new IOException("html_url field missing");
                    if (!jroot.has("assets") || jroot.isNull("assets"))
                        throw new IOException("assets section missing");
                    String abi = Build.SUPPORTED_ABIS[0];
                    // Get update info
                    UpdateInfo info = new UpdateInfo();
                    info.tag_name = jroot.getString("tag_name");
                    info.html_url = jroot.getString("html_url");
                    //if (TextUtils.isEmpty(info.html_url))
                    info.html_url = BuildConfig.GITHUB_LATEST_URI;

                    // Check if new release
                    JSONArray jassets = jroot.getJSONArray("assets");
                    for (int i = 0; i < jassets.length(); i++) {
                        JSONObject jasset = jassets.getJSONObject(i);
                        if (jasset.has("name") && !jasset.isNull("name")) {
                            String name = jasset.getString("name");
<<<<<<< HEAD
                            if (name.endsWith(abi+"-release.apk")) {
=======
                            if (name.endsWith(".apk")) {
                                info.download_url = jasset.optString("browser_download_url");
>>>>>>> fef80a22
                                Log.i("Latest version=" + info.tag_name);
                                if (BuildConfig.VERSION_NAME.equals(info.tag_name) && !BuildConfig.DEBUG)
                                    return null;
                                else
                                    info.html_url = jasset.getString("browser_download_url");
                                    return info;
                            }
                        }
                    }

                    return null;
                } finally {
                    if (urlConnection != null)
                        urlConnection.disconnect();
                }
            }

            @Override
            protected void onExecuted(Bundle args, UpdateInfo info) {
                boolean always = args.getBoolean("always");
                if (info == null) {
                    if (always)
                        ToastEx.makeText(ActivityView.this, BuildConfig.VERSION_NAME, Toast.LENGTH_LONG).show();
                    return;
                }

                NotificationCompat.Builder builder =
                        new NotificationCompat.Builder(ActivityView.this, "update")
                                .setSmallIcon(R.drawable.baseline_get_app_white_24)
                                .setContentTitle(getString(R.string.title_updated, info.tag_name))
                                .setContentText(info.html_url)
                                .setAutoCancel(true)
                                .setShowWhen(false)
                                .setPriority(NotificationCompat.PRIORITY_DEFAULT)
                                .setCategory(NotificationCompat.CATEGORY_REMINDER)
                                .setVisibility(NotificationCompat.VISIBILITY_SECRET);

                Intent update = new Intent(Intent.ACTION_VIEW, Uri.parse(info.html_url))
                        .setFlags(Intent.FLAG_ACTIVITY_NEW_TASK);
                PendingIntent piUpdate = PendingIntentCompat.getActivity(
                        ActivityView.this, REQUEST_UPDATE, update, PendingIntent.FLAG_UPDATE_CURRENT);
                builder.setContentIntent(piUpdate);

                Intent manage = new Intent(ActivityView.this, ActivitySetup.class)
                        .setFlags(Intent.FLAG_ACTIVITY_NEW_TASK)
                        .putExtra("tab", "misc");
                PendingIntent piManage = PendingIntentCompat.getActivity(
                        ActivityView.this, ActivitySetup.REQUEST_MANAGE, manage, PendingIntent.FLAG_UPDATE_CURRENT);
                NotificationCompat.Action.Builder actionManage = new NotificationCompat.Action.Builder(
                        R.drawable.twotone_settings_24,
                        getString(R.string.title_setup_manage),
                        piManage);
                builder.addAction(actionManage.build());

                if (!TextUtils.isEmpty(info.download_url)) {
                    Intent download = new Intent(Intent.ACTION_VIEW, Uri.parse(info.download_url))
                            .setFlags(Intent.FLAG_ACTIVITY_NEW_TASK);
                    PendingIntent piDownload = PendingIntent.getActivity(
                            ActivityView.this, 0, download, 0);
                    NotificationCompat.Action.Builder actionDownload = new NotificationCompat.Action.Builder(
                            R.drawable.twotone_cloud_download_24,
                            getString(R.string.title_download),
                            piDownload);
                    builder.addAction(actionDownload.build());
                }

                try {
                    NotificationManager nm = (NotificationManager) getSystemService(Context.NOTIFICATION_SERVICE);
                    nm.notify(Helper.NOTIFICATION_UPDATE, builder.build());
                } catch (Throwable ex) {
                    Log.w(ex);
                }
            }

            @Override
            protected void onException(Bundle args, Throwable ex) {
                if (args.getBoolean("always"))
                    if (ex instanceof IllegalArgumentException || ex instanceof IOException)
                        ToastEx.makeText(ActivityView.this, ex.getMessage(), Toast.LENGTH_LONG).show();
                    else
                        Log.unexpectedError(getSupportFragmentManager(), ex);
            }
        }.execute(this, args, "update:check");
    }

    private void checkIntent() {
        Intent intent = getIntent();
        Log.i("View intent=" + intent +
                " " + TextUtils.join(", ", Log.getExtras(intent.getExtras())));

        // Refresh from widget
        if (intent.getBooleanExtra("refresh", false)) {
            intent.removeExtra("refresh");

            int version = intent.getIntExtra("version", 0);

            SharedPreferences prefs = PreferenceManager.getDefaultSharedPreferences(ActivityView.this);
            boolean sync_on_launch = prefs.getBoolean("sync_on_launch", false);
            if (sync_on_launch || version < 1541)
                ServiceUI.sync(this, null);
        }

        String action = intent.getAction();
        if (action != null) {
            if (action.startsWith("unified")) {
                if (getLifecycle().getCurrentState().isAtLeast(Lifecycle.State.STARTED))
                    getSupportFragmentManager().popBackStack("unified", 0);

                if (action.contains(":")) {
                    Intent clear = new Intent(this, ServiceUI.class)
                            .setAction(action.replace("unified", "clear"));
                    startService(clear);
                }

            } else if (action.startsWith("folders")) {
                if (getLifecycle().getCurrentState().isAtLeast(Lifecycle.State.STARTED))
                    getSupportFragmentManager().popBackStack("unified", 0);

                long account = Long.parseLong(action.split(":", 2)[1]);
                if (account > 0)
                    onMenuFolders(account);

            } else if (action.startsWith("folder")) {
                if (getLifecycle().getCurrentState().isAtLeast(Lifecycle.State.STARTED))
                    getSupportFragmentManager().popBackStack("unified", 0);

                String[] parts = action.split(":");
                long folder = Long.parseLong(parts[1]);
                if (folder > 0) {
                    intent.putExtra("folder", folder);
                    onViewMessages(intent);
                }

                if (parts.length > 2) {
                    Intent clear = new Intent(this, ServiceUI.class)
                            .setAction("clear:" + parts[2]);
                    startService(clear);
                }

            } else if ("why".equals(action)) {
                if (getLifecycle().getCurrentState().isAtLeast(Lifecycle.State.STARTED))
                    getSupportFragmentManager().popBackStack("unified", 0);

                SharedPreferences prefs = PreferenceManager.getDefaultSharedPreferences(ActivityView.this);
                boolean why = prefs.getBoolean("why", false);
                if (!why || BuildConfig.DEBUG) {
                    prefs.edit().putBoolean("why", true).apply();
                    Helper.viewFAQ(this, 2);
                }

            } else if ("alert".equals(action) || "error".equals(action)) {
                if (getLifecycle().getCurrentState().isAtLeast(Lifecycle.State.STARTED))
                    getSupportFragmentManager().popBackStack("unified", 0);

                Helper.viewFAQ(this, "alert".equals(action) ? 23 : 22);

            } else if ("outbox".equals(action)) {
                if (getLifecycle().getCurrentState().isAtLeast(Lifecycle.State.STARTED))
                    getSupportFragmentManager().popBackStack("unified", 0);

                onMenuOutbox();

            } else if (action.startsWith("thread")) {
                intent.putExtra("id", Long.parseLong(action.split(":", 2)[1]));
                onViewThread(intent);

            } else if (action.equals("widget")) {
                long account = intent.getLongExtra("widget_account", -1);
                long folder = intent.getLongExtra("widget_folder", -1);
                String type = intent.getStringExtra("widget_type");
                if (account > 0 && folder > 0 && !TextUtils.isEmpty(type)) {
                    if (getLifecycle().getCurrentState().isAtLeast(Lifecycle.State.STARTED)) {
                        getSupportFragmentManager().popBackStack("messages", FragmentManager.POP_BACK_STACK_INCLUSIVE);

                        Bundle args = new Bundle();
                        args.putLong("account", account);
                        args.putLong("folder", folder);
                        args.putString("type", type);

                        FragmentMessages fragment = new FragmentMessages();
                        fragment.setArguments(args);

                        FragmentTransaction fragmentTransaction = getSupportFragmentManager().beginTransaction();
                        fragmentTransaction.replace(R.id.content_frame, fragment).addToBackStack("messages");
                        fragmentTransaction.commit();
                    }
                }
                onViewThread(intent);
            }

            intent.setAction(null);
        }

        if (intent.hasExtra(Intent.EXTRA_PROCESS_TEXT)) {
            CharSequence csearch = getIntent().getCharSequenceExtra(Intent.EXTRA_PROCESS_TEXT);
            String search = (csearch == null ? null : csearch.toString());
            if (!TextUtils.isEmpty(search)) {
                searching = true;

                SharedPreferences prefs = PreferenceManager.getDefaultSharedPreferences(this);
                boolean fts = prefs.getBoolean("fts", false);

                BoundaryCallbackMessages.SearchCriteria criteria = new BoundaryCallbackMessages.SearchCriteria();
                criteria.query = search;
                criteria.fts = fts;

                FragmentMessages.search(
                        ActivityView.this, ActivityView.this, getSupportFragmentManager(),
                        -1, -1, false, criteria);
            }

            intent.removeExtra(Intent.EXTRA_PROCESS_TEXT);
        }
    }

    private void onMenuFolders(long account) {
        if (getLifecycle().getCurrentState().isAtLeast(Lifecycle.State.STARTED))
            getSupportFragmentManager().popBackStack("unified", 0);

        Bundle args = new Bundle();
        args.putLong("account", account);

        FragmentFolders fragment = new FragmentFolders();
        fragment.setArguments(args);

        FragmentTransaction fragmentTransaction = getSupportFragmentManager().beginTransaction();
        fragmentTransaction.replace(R.id.content_frame, fragment).addToBackStack("folders");
        fragmentTransaction.commit();
    }

    private void onMenuOutbox() {
        Bundle args = new Bundle();

        new SimpleTask<EntityFolder>() {
            @Override
            protected EntityFolder onExecute(Context context, Bundle args) {
                DB db = DB.getInstance(context);
                EntityFolder outbox = db.folder().getOutbox();
                return outbox;
            }

            @Override
            protected void onExecuted(Bundle args, EntityFolder outbox) {
                if (outbox == null)
                    return;

                if (getLifecycle().getCurrentState().isAtLeast(Lifecycle.State.STARTED))
                    getSupportFragmentManager().popBackStack("unified", 0);

                LocalBroadcastManager lbm = LocalBroadcastManager.getInstance(ActivityView.this);
                lbm.sendBroadcast(
                        new Intent(ActivityView.ACTION_VIEW_MESSAGES)
                                .putExtra("account", -1L)
                                .putExtra("folder", outbox.id)
                                .putExtra("type", outbox.type));
            }

            @Override
            protected void onException(Bundle args, Throwable ex) {
                Log.unexpectedError(getSupportFragmentManager(), ex);
            }
        }.execute(this, args, "menu:outbox");
    }

    private void onMenuOperations() {
        if (getLifecycle().getCurrentState().isAtLeast(Lifecycle.State.STARTED))
            getSupportFragmentManager().popBackStack("operations", FragmentManager.POP_BACK_STACK_INCLUSIVE);

        FragmentTransaction fragmentTransaction = getSupportFragmentManager().beginTransaction();
        fragmentTransaction.replace(R.id.content_frame, new FragmentOperations()).addToBackStack("operations");
        fragmentTransaction.commit();
    }

    private void onMenuAnswers() {
        if (getLifecycle().getCurrentState().isAtLeast(Lifecycle.State.STARTED))
            getSupportFragmentManager().popBackStack("answers", FragmentManager.POP_BACK_STACK_INCLUSIVE);

        FragmentTransaction fragmentTransaction = getSupportFragmentManager().beginTransaction();
        fragmentTransaction.replace(R.id.content_frame, new FragmentAnswers()).addToBackStack("answers");
        fragmentTransaction.commit();
    }

    private void onMenuSetup() {
        startActivity(new Intent(ActivityView.this, ActivitySetup.class));
    }

    private void onMenuLegend() {
        if (getLifecycle().getCurrentState().isAtLeast(Lifecycle.State.STARTED))
            getSupportFragmentManager().popBackStack("legend", FragmentManager.POP_BACK_STACK_INCLUSIVE);

        FragmentTransaction fragmentTransaction = getSupportFragmentManager().beginTransaction();
        fragmentTransaction.replace(R.id.content_frame, new FragmentLegend()).addToBackStack("legend");
        fragmentTransaction.commit();
    }

    private void onMenuTest() {
        Helper.view(this, Uri.parse(Helper.TEST_URI), false);
    }

    private void onMenuFAQ() {
        Helper.viewFAQ(this, 0);
    }

    private void onMenuTranslate() {
        Helper.viewFAQ(this, 26);
    }

    private void onMenuIssue() {
        startActivity(Helper.getIntentIssue(this));
    }

    private void onMenuPrivacy() {
        Bundle args = new Bundle();
        args.putString("name", "PRIVACY.md");
        FragmentDialogMarkdown fragment = new FragmentDialogMarkdown();
        fragment.setArguments(args);
        fragment.show(getSupportFragmentManager(), "privacy");
    }

    private void onMenuAbout() {
        if (getLifecycle().getCurrentState().isAtLeast(Lifecycle.State.STARTED))
            getSupportFragmentManager().popBackStack("about", FragmentManager.POP_BACK_STACK_INCLUSIVE);

        FragmentTransaction fragmentTransaction = getSupportFragmentManager().beginTransaction();
        fragmentTransaction.replace(R.id.content_frame, new FragmentAbout()).addToBackStack("about");
        fragmentTransaction.commit();
    }

    private void onMenuRate() {
        new FragmentDialogRate().show(getSupportFragmentManager(), "rate");
    }

    private void onDebugInfo() {
        new SimpleTask<Long>() {
            @Override
            protected Long onExecute(Context context, Bundle args) throws IOException, JSONException {
                return Log.getDebugInfo(context, R.string.title_debug_info_remark, null, null).id;
            }

            @Override
            protected void onExecuted(Bundle args, Long id) {
                startActivity(new Intent(ActivityView.this, ActivityCompose.class)
                        .putExtra("action", "edit")
                        .putExtra("id", id));
            }

            @Override
            protected void onException(Bundle args, Throwable ex) {
                if (ex instanceof IllegalArgumentException)
                    ToastEx.makeText(ActivityView.this, ex.getMessage(), Toast.LENGTH_LONG).show();
                else
                    Log.unexpectedError(getSupportFragmentManager(), ex);
            }

        }.execute(this, new Bundle(), "debug:info");
    }

    private void onShowLog() {
        if (getLifecycle().getCurrentState().isAtLeast(Lifecycle.State.STARTED))
            getSupportFragmentManager().popBackStack("logs", FragmentManager.POP_BACK_STACK_INCLUSIVE);

        FragmentTransaction fragmentTransaction = getSupportFragmentManager().beginTransaction();
        fragmentTransaction.replace(R.id.content_frame, new FragmentLogs()).addToBackStack("logs");
        fragmentTransaction.commit();
    }

    private BroadcastReceiver creceiver = new BroadcastReceiver() {
        @Override
        public void onReceive(Context context, Intent intent) {
            String action = intent.getAction();
            if (ACTION_NEW_MESSAGE.equals(action))
                onNewMessage(intent);
        }
    };

    private List<Long> updatedFolders = new ArrayList<>();

    boolean isFolderUpdated(long folder) {
        boolean value = updatedFolders.contains(folder);
        if (value)
            updatedFolders.remove(folder);
        return value;
    }

    private void onNewMessage(Intent intent) {
        long folder = intent.getLongExtra("folder", -1);
        boolean unified = intent.getBooleanExtra("unified", false);

        if (!updatedFolders.contains(folder))
            updatedFolders.add(folder);
        if (unified && !updatedFolders.contains(-1L))
            updatedFolders.add(-1L);
    }

    private BroadcastReceiver receiver = new BroadcastReceiver() {
        @Override
        public void onReceive(Context context, Intent intent) {
            if (getLifecycle().getCurrentState().isAtLeast(Lifecycle.State.STARTED)) {
                String action = intent.getAction();

                if (ACTION_VIEW_FOLDERS.equals(action))
                    onViewFolders(intent);
                else if (ACTION_VIEW_MESSAGES.equals(action))
                    onViewMessages(intent);
                else if (ACTION_SEARCH_ADDRESS.equals(action))
                    onSearchAddress(intent);
                else if (ACTION_VIEW_THREAD.equals(action))
                    onViewThread(intent);
                else if (ACTION_EDIT_FOLDER.equals(action))
                    onEditFolder(intent);
                else if (ACTION_VIEW_OUTBOX.equals(action))
                    onMenuOutbox();
                else if (ACTION_EDIT_ANSWERS.equals(action))
                    onEditAnswers(intent);
                else if (ACTION_EDIT_ANSWER.equals(action))
                    onEditAnswer(intent);
                else if (ACTION_EDIT_RULES.equals(action))
                    onEditRules(intent);
                else if (ACTION_EDIT_RULE.equals(action))
                    onEditRule(intent);
            }
        }
    };

    private void onViewFolders(Intent intent) {
        long account = intent.getLongExtra("id", -1);
        onMenuFolders(account);
    }

    private void onViewMessages(Intent intent) {
        if (getLifecycle().getCurrentState().isAtLeast(Lifecycle.State.STARTED))
            getSupportFragmentManager().popBackStack("messages", FragmentManager.POP_BACK_STACK_INCLUSIVE);

        Bundle args = new Bundle();
        args.putString("type", intent.getStringExtra("type"));
        args.putLong("account", intent.getLongExtra("account", -1));
        args.putLong("folder", intent.getLongExtra("folder", -1));

        FragmentMessages fragment = new FragmentMessages();
        fragment.setArguments(args);

        FragmentTransaction fragmentTransaction = getSupportFragmentManager().beginTransaction();
        fragmentTransaction.replace(R.id.content_frame, fragment).addToBackStack("messages");
        fragmentTransaction.commit();
    }

    private void onSearchAddress(Intent intent) {
        long account = intent.getLongExtra("account", -1);
        long folder = intent.getLongExtra("folder", -1);
        String query = intent.getStringExtra("query");

        SharedPreferences prefs = PreferenceManager.getDefaultSharedPreferences(this);
        boolean fts = prefs.getBoolean("fts", false);

        BoundaryCallbackMessages.SearchCriteria criteria = new BoundaryCallbackMessages.SearchCriteria();
        criteria.query = query;
        criteria.fts = fts;

        FragmentMessages.search(
                this, this, getSupportFragmentManager(),
                account, folder, false, criteria);
    }

    private void onViewThread(Intent intent) {
        boolean found = intent.getBooleanExtra("found", false);

        if (lastSnackbar != null && lastSnackbar.isShown())
            lastSnackbar.dismiss();

        if (!found && getLifecycle().getCurrentState().isAtLeast(Lifecycle.State.STARTED))
            getSupportFragmentManager().popBackStack("thread", FragmentManager.POP_BACK_STACK_INCLUSIVE);

        Bundle args = new Bundle();
        args.putLong("account", intent.getLongExtra("account", -1));
        args.putLong("folder", intent.getLongExtra("folder", -1));
        args.putString("thread", intent.getStringExtra("thread"));
        args.putLong("id", intent.getLongExtra("id", -1));
        args.putBoolean("filter_archive", intent.getBooleanExtra("filter_archive", true));
        args.putBoolean("found", found);
        args.putBoolean("pinned", intent.getBooleanExtra("pinned", false));
        args.putString("msgid", intent.getStringExtra("msgid"));

        FragmentMessages fragment = new FragmentMessages();
        fragment.setArguments(args);

        int pane;
        if (content_pane == null)
            pane = R.id.content_frame;
        else {
            pane = R.id.content_pane;
            content_separator.setVisibility(View.VISIBLE);
            content_pane.setVisibility(View.VISIBLE);
            args.putBoolean("pane", true);
        }

        FragmentTransaction fragmentTransaction = getSupportFragmentManager().beginTransaction();
        fragmentTransaction.replace(pane, fragment).addToBackStack("thread");
        fragmentTransaction.commit();
    }

    private void onEditFolder(Intent intent) {
        FragmentFolder fragment = new FragmentFolder();
        fragment.setArguments(intent.getExtras());
        FragmentTransaction fragmentTransaction = getSupportFragmentManager().beginTransaction();
        fragmentTransaction.replace(R.id.content_frame, fragment).addToBackStack("folder");
        fragmentTransaction.commit();
    }

    private void onEditAnswers(Intent intent) {
        FragmentTransaction fragmentTransaction = getSupportFragmentManager().beginTransaction();
        fragmentTransaction.replace(R.id.content_frame, new FragmentAnswers()).addToBackStack("answers");
        fragmentTransaction.commit();
    }

    private void onEditAnswer(Intent intent) {
        FragmentAnswer fragment = new FragmentAnswer();
        fragment.setArguments(intent.getExtras());
        FragmentTransaction fragmentTransaction = getSupportFragmentManager().beginTransaction();
        fragmentTransaction.replace(R.id.content_frame, fragment).addToBackStack("answer");
        fragmentTransaction.commit();
    }

    private void onEditRules(Intent intent) {
        FragmentRules fragment = new FragmentRules();
        fragment.setArguments(intent.getExtras());
        FragmentTransaction fragmentTransaction = getSupportFragmentManager().beginTransaction();
        fragmentTransaction.replace(R.id.content_frame, fragment).addToBackStack("rules");
        fragmentTransaction.commit();
    }

    private void onEditRule(Intent intent) {
        FragmentRule fragment = new FragmentRule();
        fragment.setArguments(intent.getExtras());
        FragmentTransaction fragmentTransaction = getSupportFragmentManager().beginTransaction();
        fragmentTransaction.replace(R.id.content_frame, fragment).addToBackStack("rule");
        fragmentTransaction.commit();
    }

    private class UpdateInfo {
        String tag_name; // version
        String html_url;
        String download_url;
    }

    public static class FragmentDialogFirst extends FragmentDialogBase {
        @NonNull
        @Override
        public Dialog onCreateDialog(@Nullable Bundle savedInstanceState) {
            LayoutInflater inflater = LayoutInflater.from(getContext());
            View dview = inflater.inflate(R.layout.dialog_first, null);
            Button btnBatteryInfo = dview.findViewById(R.id.btnBatteryInfo);
            Button btnReformatInfo = dview.findViewById(R.id.btnReformatInfo);

            btnBatteryInfo.setOnClickListener(new View.OnClickListener() {
                @Override
                public void onClick(View v) {
                    Helper.viewFAQ(v.getContext(), 39);
                }
            });

            btnReformatInfo.setOnClickListener(new View.OnClickListener() {
                @Override
                public void onClick(View v) {
                    Helper.viewFAQ(v.getContext(), 35);
                }
            });

            return new AlertDialog.Builder(getContext())
                    .setView(dview)
                    .setPositiveButton(android.R.string.ok, new DialogInterface.OnClickListener() {
                        @Override
                        public void onClick(DialogInterface dialog, int which) {
                            SharedPreferences prefs = PreferenceManager.getDefaultSharedPreferences(getContext());
                            prefs.edit().putBoolean("first", false).apply();
                        }
                    })
                    .setNegativeButton(android.R.string.cancel, null)
                    .create();
        }
    }

    public static class FragmentDialogRate extends FragmentDialogBase {
        @NonNull
        @Override
        public Dialog onCreateDialog(@Nullable Bundle savedInstanceState) {
            return new AlertDialog.Builder(getContext())
                    .setMessage(R.string.title_issue)
                    .setPositiveButton(R.string.title_yes, new DialogInterface.OnClickListener() {
                        @Override
                        public void onClick(DialogInterface dialog, int which) {
                            Helper.viewFAQ(getContext(), 0);
                        }
                    })
                    .setNegativeButton(R.string.title_no, new DialogInterface.OnClickListener() {
                        @Override
                        public void onClick(DialogInterface dialog, int which) {
                            Helper.view(getContext(), Helper.getIntentRate(getContext()));
                        }
                    })
                    .create();
        }
    }
}<|MERGE_RESOLUTION|>--- conflicted
+++ resolved
@@ -34,7 +34,6 @@
 import android.graphics.drawable.Drawable;
 import android.net.Uri;
 import android.os.Bundle;
-import android.os.Build;
 import android.text.TextUtils;
 import android.util.DisplayMetrics;
 import android.util.TypedValue;
@@ -46,7 +45,7 @@
 import android.widget.ImageButton;
 import android.widget.LinearLayout;
 import android.widget.Toast;
-
+import android.os.Build;
 import androidx.annotation.NonNull;
 import androidx.annotation.Nullable;
 import androidx.appcompat.app.ActionBarDrawerToggle;
@@ -1002,17 +1001,12 @@
                         JSONObject jasset = jassets.getJSONObject(i);
                         if (jasset.has("name") && !jasset.isNull("name")) {
                             String name = jasset.getString("name");
-<<<<<<< HEAD
                             if (name.endsWith(abi+"-release.apk")) {
-=======
-                            if (name.endsWith(".apk")) {
                                 info.download_url = jasset.optString("browser_download_url");
->>>>>>> fef80a22
                                 Log.i("Latest version=" + info.tag_name);
                                 if (BuildConfig.VERSION_NAME.equals(info.tag_name) && !BuildConfig.DEBUG)
                                     return null;
                                 else
-                                    info.html_url = jasset.getString("browser_download_url");
                                     return info;
                             }
                         }
