package eu.faircode.email;

/*
    This file is part of FairEmail.

    FairEmail is free software: you can redistribute it and/or modify
    it under the terms of the GNU General Public License as published by
    the Free Software Foundation, either version 3 of the License, or
    (at your option) any later version.

    FairEmail is distributed in the hope that it will be useful,
    but WITHOUT ANY WARRANTY; without even the implied warranty of
    MERCHANTABILITY or FITNESS FOR A PARTICULAR PURPOSE.  See the
    GNU General Public License for more details.

    You should have received a copy of the GNU General Public License
    along with FairEmail.  If not, see <http://www.gnu.org/licenses/>.

    Copyright 2018-2021 by Marcel Bokhorst (M66B)
*/

import android.annotation.SuppressLint;
import android.app.Dialog;
import android.app.NotificationManager;
import android.app.PendingIntent;
import android.content.BroadcastReceiver;
import android.content.Context;
import android.content.DialogInterface;
import android.content.Intent;
import android.content.IntentFilter;
import android.content.SharedPreferences;
import android.content.res.Configuration;
import android.graphics.Rect;
import android.graphics.drawable.Drawable;
import android.net.Uri;
import android.os.Bundle;
import android.os.Build;
import android.text.TextUtils;
import android.util.DisplayMetrics;
import android.util.TypedValue;
import android.view.LayoutInflater;
import android.view.MenuItem;
import android.view.View;
import android.view.ViewGroup;
import android.widget.Button;
import android.widget.ImageButton;
import android.widget.LinearLayout;
import android.widget.Toast;

import androidx.annotation.NonNull;
import androidx.annotation.Nullable;
import androidx.appcompat.app.ActionBarDrawerToggle;
import androidx.appcompat.app.AlertDialog;
import androidx.core.app.NotificationCompat;
import androidx.core.widget.NestedScrollView;
import androidx.fragment.app.Fragment;
import androidx.fragment.app.FragmentManager;
import androidx.fragment.app.FragmentTransaction;
import androidx.lifecycle.Lifecycle;
import androidx.lifecycle.Observer;
import androidx.localbroadcastmanager.content.LocalBroadcastManager;
import androidx.preference.PreferenceManager;
import androidx.recyclerview.widget.DividerItemDecoration;
import androidx.recyclerview.widget.LinearLayoutManager;
import androidx.recyclerview.widget.RecyclerView;

import com.google.android.material.snackbar.Snackbar;

import org.json.JSONArray;
import org.json.JSONException;
import org.json.JSONObject;

import java.io.BufferedReader;
import java.io.File;
import java.io.FileReader;
import java.io.IOException;
import java.io.InputStream;
import java.io.InputStreamReader;
import java.net.URL;
import java.util.ArrayList;
import java.util.Date;
import java.util.List;

import javax.net.ssl.HttpsURLConnection;

import static android.content.res.Configuration.ORIENTATION_PORTRAIT;
import static androidx.drawerlayout.widget.DrawerLayout.LOCK_MODE_LOCKED_OPEN;
import static androidx.drawerlayout.widget.DrawerLayout.LOCK_MODE_UNLOCKED;

public class ActivityView extends ActivityBilling implements FragmentManager.OnBackStackChangedListener {
    private String startup;

    private View view;

    private View content_separator;
    private View content_pane;

    private TwoStateOwner owner = new TwoStateOwner("drawer");
    private DrawerLayoutEx drawerLayout;
    private ActionBarDrawerToggle drawerToggle;
    private NestedScrollView drawerContainer;
    private ImageButton ibExpanderAccount;
    private RecyclerView rvAccount;
    private ImageButton ibExpanderUnified;
    private RecyclerView rvUnified;
    private RecyclerView rvFolder;
    private RecyclerView rvMenu;
    private ImageButton ibExpanderExtra;
    private RecyclerView rvMenuExtra;

    private AdapterNavAccount adapterNavAccount;
    private AdapterNavUnified adapterNavUnified;
    private AdapterNavFolder adapterNavFolder;
    private AdapterNavMenu adapterNavMenu;
    private AdapterNavMenu adapterNavMenuExtra;

    private boolean exit = false;
    private boolean searching = false;
    private Snackbar lastSnackbar = null;

    static final int REQUEST_UNIFIED = 1;
    static final int REQUEST_WHY = 2;
    static final int REQUEST_ALERT = 3;
    static final int REQUEST_THREAD = 4;
    static final int REQUEST_OUTBOX = 5;
    static final int REQUEST_ERROR = 6;
    static final int REQUEST_UPDATE = 7;
    static final int REQUEST_WIDGET = 8;

    static final String ACTION_VIEW_FOLDERS = BuildConfig.APPLICATION_ID + ".VIEW_FOLDERS";
    static final String ACTION_VIEW_MESSAGES = BuildConfig.APPLICATION_ID + ".VIEW_MESSAGES";
    static final String ACTION_SEARCH = BuildConfig.APPLICATION_ID + ".SEARCH";
    static final String ACTION_VIEW_THREAD = BuildConfig.APPLICATION_ID + ".VIEW_THREAD";
    static final String ACTION_EDIT_FOLDER = BuildConfig.APPLICATION_ID + ".EDIT_FOLDER";
    static final String ACTION_EDIT_ANSWERS = BuildConfig.APPLICATION_ID + ".EDIT_ANSWERS";
    static final String ACTION_EDIT_ANSWER = BuildConfig.APPLICATION_ID + ".EDIT_ANSWER";
    static final String ACTION_EDIT_RULES = BuildConfig.APPLICATION_ID + ".EDIT_RULES";
    static final String ACTION_EDIT_RULE = BuildConfig.APPLICATION_ID + ".EDIT_RULE";
    static final String ACTION_NEW_MESSAGE = BuildConfig.APPLICATION_ID + ".NEW_MESSAGE";

    private static final int UPDATE_TIMEOUT = 15 * 1000; // milliseconds
    private static final long EXIT_DELAY = 2500L; // milliseconds
    static final long UPDATE_INTERVAL = (BuildConfig.BETA_RELEASE ? 4 : 12) * 3600 * 1000L; // milliseconds

    @Override
    @SuppressLint("MissingSuperCall")
    protected void onCreate(Bundle savedInstanceState) {
        super.onCreate(savedInstanceState, false);

        // Workaround stale intents from recent apps screen
        boolean recents = (getIntent().getFlags() & Intent.FLAG_ACTIVITY_LAUNCHED_FROM_HISTORY) != 0;
        if (recents) {
            Intent intent = getIntent();
            intent.setAction(null);
            setIntent(intent);
        }

        LocalBroadcastManager lbm = LocalBroadcastManager.getInstance(this);
        lbm.registerReceiver(creceiver, new IntentFilter(ACTION_NEW_MESSAGE));

        if (savedInstanceState != null)
            searching = savedInstanceState.getBoolean("fair:searching");

        final SharedPreferences prefs = PreferenceManager.getDefaultSharedPreferences(this);
        startup = prefs.getString("startup", "unified");

        Configuration config = getResources().getConfiguration();
        final boolean normal = config.isLayoutSizeAtLeast(Configuration.SCREENLAYOUT_SIZE_NORMAL);
        final boolean portrait2 = prefs.getBoolean("portrait2", false);
        final boolean landscape = prefs.getBoolean("landscape", true);
        final boolean landscape3 = prefs.getBoolean("landscape3", true);
        Log.i("Orientation=" + config.orientation + " normal=" + normal +
                " landscape=" + landscape + "/" + landscape3);

        int viewId;
        if (config.orientation == ORIENTATION_PORTRAIT || !normal || !landscape)
            viewId = (portrait2 ? R.layout.activity_view_portrait_split : R.layout.activity_view_portrait);
        else
            viewId = R.layout.activity_view_landscape_split;
        view = LayoutInflater.from(this).inflate(viewId, null);
        setContentView(view);

        getSupportActionBar().setDisplayHomeAsUpEnabled(true);
        getSupportActionBar().setCustomView(R.layout.action_bar);
        getSupportActionBar().setDisplayShowCustomEnabled(true);

        content_separator = findViewById(R.id.content_separator);
        content_pane = findViewById(R.id.content_pane);

        boolean duo = Helper.isSurfaceDuo();
        if (duo && content_pane != null) {
            View content_frame = findViewById(R.id.content_frame);
            ViewGroup.LayoutParams lparam = content_frame.getLayoutParams();
            if (lparam instanceof LinearLayout.LayoutParams) {
                ((LinearLayout.LayoutParams) lparam).weight = 1; // 50/50
                content_frame.setLayoutParams(lparam);
            }
            // https://docs.microsoft.com/en-us/dual-screen/android/duo-dimensions
            content_separator.getLayoutParams().width = Helper.dp2pixels(this, 34);
        }

        drawerLayout = findViewById(R.id.drawer_layout);

        final ViewGroup childContent = (ViewGroup) drawerLayout.getChildAt(0);
        final ViewGroup childDrawer = (ViewGroup) drawerLayout.getChildAt(1);
        drawerToggle = new ActionBarDrawerToggle(this, drawerLayout, R.string.app_name, R.string.app_name) {
            public void onDrawerClosed(View view) {
                Log.i("Drawer closed");
                owner.stop();

                drawerLayout.setDrawerLockMode(LOCK_MODE_UNLOCKED);
                childContent.setPaddingRelative(0, 0, 0, 0);

                super.onDrawerClosed(view);
            }

            public void onDrawerOpened(View drawerView) {
                super.onDrawerOpened(drawerView);

                Log.i("Drawer opened");
                owner.start();

                if (normal && landscape3 &&
                        config.orientation == Configuration.ORIENTATION_LANDSCAPE) {
                    drawerLayout.setDrawerLockMode(LOCK_MODE_LOCKED_OPEN);
                    childContent.setPaddingRelative(childDrawer.getLayoutParams().width, 0, 0, 0);
                }
            }

            @Override
            public void onDrawerSlide(View drawerView, float slideOffset) {
                super.onDrawerSlide(drawerView, slideOffset);

                if (slideOffset > 0)
                    owner.start();
                else
                    owner.stop();

                if (normal && landscape3 &&
                        config.orientation == Configuration.ORIENTATION_LANDSCAPE)
                    childContent.setPaddingRelative(
                            Math.round(slideOffset * childDrawer.getLayoutParams().width), 0, 0, 0);
            }
        };
        drawerLayout.addDrawerListener(drawerToggle);

        drawerContainer = findViewById(R.id.drawer_container);

        int drawerWidth;
        DisplayMetrics dm = getResources().getDisplayMetrics();
        if (viewId != R.layout.activity_view_landscape_split || !landscape3) {
            int actionBarHeight;
            TypedValue tv = new TypedValue();
            if (getTheme().resolveAttribute(android.R.attr.actionBarSize, tv, true))
                actionBarHeight = TypedValue.complexToDimensionPixelSize(tv.data, dm);
            else
                actionBarHeight = Helper.dp2pixels(this, 56);

            int screenWidth = Math.min(dm.widthPixels, dm.heightPixels);
            int dp320 = Helper.dp2pixels(this, 320);
            drawerWidth = Math.min(screenWidth - actionBarHeight, dp320);
        } else
            drawerWidth = Helper.dp2pixels(this, 300);

        ViewGroup.LayoutParams lparam = drawerContainer.getLayoutParams();
        lparam.width = drawerWidth;
        drawerContainer.setLayoutParams(lparam);

        // Accounts
        ibExpanderAccount = drawerContainer.findViewById(R.id.ibExpanderAccount);

        rvAccount = drawerContainer.findViewById(R.id.rvAccount);
        rvAccount.setLayoutManager(new LinearLayoutManager(this));
        adapterNavAccount = new AdapterNavAccount(this, this);
        rvAccount.setAdapter(adapterNavAccount);

        boolean nav_account = prefs.getBoolean("nav_account", true);
        ibExpanderAccount.setImageLevel(nav_account ? 0 /* less */ : 1 /* more */);
        rvAccount.setVisibility(nav_account ? View.VISIBLE : View.GONE);

        ibExpanderAccount.setOnClickListener(new View.OnClickListener() {
            @Override
            public void onClick(View v) {
                boolean nav_account = !prefs.getBoolean("nav_account", true);
                prefs.edit().putBoolean("nav_account", nav_account).apply();
                ibExpanderAccount.setImageLevel(nav_account ? 0 /* less */ : 1 /* more */);
                rvAccount.setVisibility(nav_account ? View.VISIBLE : View.GONE);
            }
        });

        // Unified system folders
        ibExpanderUnified = drawerContainer.findViewById(R.id.ibExpanderUnified);

        rvUnified = drawerContainer.findViewById(R.id.rvUnified);
        rvUnified.setLayoutManager(new LinearLayoutManager(this));
        adapterNavUnified = new AdapterNavUnified(this, this);
        rvUnified.setAdapter(adapterNavUnified);

        boolean unified_system = prefs.getBoolean("unified_system", true);
        ibExpanderUnified.setImageLevel(unified_system ? 0 /* less */ : 1 /* more */);
        rvUnified.setVisibility(unified_system ? View.VISIBLE : View.GONE);

        ibExpanderUnified.setOnClickListener(new View.OnClickListener() {
            @Override
            public void onClick(View v) {
                boolean unified_system = !prefs.getBoolean("unified_system", true);
                prefs.edit().putBoolean("unified_system", unified_system).apply();
                ibExpanderUnified.setImageLevel(unified_system ? 0 /* less */ : 1 /* more */);
                rvUnified.setVisibility(unified_system ? View.VISIBLE : View.GONE);
            }
        });

        // Navigation folders
        rvFolder = drawerContainer.findViewById(R.id.rvFolder);
        rvFolder.setLayoutManager(new LinearLayoutManager(this));
        adapterNavFolder = new AdapterNavFolder(this, this);
        rvFolder.setAdapter(adapterNavFolder);

        rvMenu = drawerContainer.findViewById(R.id.rvMenu);
        rvMenu.setLayoutManager(new LinearLayoutManager(this));
        adapterNavMenu = new AdapterNavMenu(this, this);
        rvMenu.setAdapter(adapterNavMenu);

        // Extra menus
        ibExpanderExtra = drawerContainer.findViewById(R.id.ibExpanderExtra);

        rvMenuExtra = drawerContainer.findViewById(R.id.rvMenuExtra);
        LinearLayoutManager llm = new LinearLayoutManager(this);
        rvMenuExtra.setLayoutManager(llm);
        adapterNavMenuExtra = new AdapterNavMenu(this, this);
        rvMenuExtra.setAdapter(adapterNavMenuExtra);

        final Drawable d = getDrawable(R.drawable.divider);
        DividerItemDecoration itemDecorator = new DividerItemDecoration(this, llm.getOrientation()) {
            @Override
            public void getItemOffsets(Rect outRect, View view, RecyclerView parent, RecyclerView.State state) {
                int pos = parent.getChildAdapterPosition(view);
                NavMenuItem menu = adapterNavMenuExtra.get(pos);
                outRect.set(0, 0, 0, menu != null && menu.isSeparated() ? d.getIntrinsicHeight() : 0);
            }
        };
        itemDecorator.setDrawable(d);
        rvMenuExtra.addItemDecoration(itemDecorator);

        boolean minimal = prefs.getBoolean("minimal", false);
        ibExpanderExtra.setImageLevel(minimal ? 1 /* more */ : 0 /* less */);
        rvMenuExtra.setVisibility(minimal ? View.GONE : View.VISIBLE);

        ibExpanderExtra.setOnClickListener(new View.OnClickListener() {
            @Override
            public void onClick(View v) {
                boolean minimal = !prefs.getBoolean("minimal", false);
                prefs.edit().putBoolean("minimal", minimal).apply();
                ibExpanderExtra.setImageLevel(minimal ? 1 /* more */ : 0 /* less */);
                rvMenuExtra.setVisibility(minimal ? View.GONE : View.VISIBLE);
                if (!minimal)
                    getMainHandler().post(new Runnable() {
                        @Override
                        public void run() {
                            drawerContainer.fullScroll(View.FOCUS_DOWN);
                        }
                    });
            }
        });

        getSupportFragmentManager().addOnBackStackChangedListener(this);

        // Initialize

        if (content_pane != null) {
            content_separator.setVisibility(duo ? View.INVISIBLE : View.GONE);
            content_pane.setVisibility(duo ? View.INVISIBLE : View.GONE);
        }

        if (getSupportFragmentManager().getFragments().size() == 0 &&
                !getIntent().hasExtra(Intent.EXTRA_PROCESS_TEXT))
            init();

        if (savedInstanceState != null)
            drawerToggle.setDrawerIndicatorEnabled(savedInstanceState.getBoolean("fair:toggle"));

        checkFirst();
        checkCrash();

        Shortcuts.update(this, this);
    }

    private void init() {
        Bundle args = new Bundle();

        long account = getIntent().getLongExtra("account", -1);

        FragmentBase fragment;
        switch (startup) {
            case "accounts":
                fragment = new FragmentAccounts();
                args.putBoolean("settings", false);
                break;
            case "folders":
                fragment = new FragmentFolders();
                args.putLong("account", account);
                break;
            case "primary":
                fragment = new FragmentFolders();
                if (account < 0)
                    args.putBoolean("primary", true);
                else
                    args.putLong("account", account);
                break;
            default:
                fragment = new FragmentMessages();
        }

        fragment.setArguments(args);

        FragmentManager fm = getSupportFragmentManager();
        FragmentTransaction fragmentTransaction = fm.beginTransaction();
        for (Fragment existing : fm.getFragments())
            fragmentTransaction.remove(existing);
        fragmentTransaction.replace(R.id.content_frame, fragment).addToBackStack("unified");
        fragmentTransaction.commit();
    }

    @Override
    protected void onSaveInstanceState(Bundle outState) {
        outState.putBoolean("fair:toggle", drawerToggle.isDrawerIndicatorEnabled());
        outState.putBoolean("fair:searching", searching);
        super.onSaveInstanceState(outState);
    }

    @Override
    protected void onPostCreate(Bundle savedInstanceState) {
        super.onPostCreate(savedInstanceState);

        // Fixed menus

        final List<NavMenuItem> menus = new ArrayList<>();

        final NavMenuItem navOperations = new NavMenuItem(R.drawable.twotone_dns_24, R.string.menu_operations, new Runnable() {
            @Override
            public void run() {
                if (!drawerLayout.isLocked(drawerContainer))
                    drawerLayout.closeDrawer(drawerContainer);
                onMenuOperations();
            }
        });

        menus.add(navOperations);

        menus.add(new NavMenuItem(R.drawable.twotone_list_alt_24, R.string.title_log, new Runnable() {
            @Override
            public void run() {
                if (!drawerLayout.isLocked(drawerContainer))
                    drawerLayout.closeDrawer(drawerContainer);
                onShowLog();
            }
        }));

        menus.add(new NavMenuItem(R.drawable.twotone_reply_24, R.string.menu_answers, new Runnable() {
            @Override
            public void run() {
                if (!drawerLayout.isLocked(drawerContainer))
                    drawerLayout.closeDrawer(drawerContainer);
                onMenuAnswers();
            }
        }));

        menus.add(new NavMenuItem(R.drawable.twotone_settings_24, R.string.menu_setup, new Runnable() {
            @Override
            public void run() {
                if (!drawerLayout.isLocked(drawerContainer))
                    drawerLayout.closeDrawer(drawerContainer);
                onMenuSetup();
            }
        }));

        adapterNavMenu.set(menus);

        // Collapsible menus

        List<NavMenuItem> extra = new ArrayList<>();

        extra.add(new NavMenuItem(R.drawable.twotone_help_24, R.string.menu_legend, new Runnable() {
            @Override
            public void run() {
                if (!drawerLayout.isLocked(drawerContainer))
                    drawerLayout.closeDrawer(drawerContainer);
                onMenuLegend();
            }
        }));

        extra.add(new NavMenuItem(R.drawable.twotone_support_24, R.string.menu_faq, new Runnable() {
            @Override
            public void run() {
                if (!drawerLayout.isLocked(drawerContainer))
                    drawerLayout.closeDrawer(drawerContainer);
                onMenuFAQ();
            }
        }, new Runnable() {
            @Override
            public void run() {
                if (!drawerLayout.isLocked(drawerContainer))
                    drawerLayout.closeDrawer(drawerContainer);
                onDebugInfo();
            }
        }).setExternal(true));

        extra.add(new NavMenuItem(R.drawable.twotone_feedback_24, R.string.menu_issue, new Runnable() {
            @Override
            public void run() {
                if (!drawerLayout.isLocked(drawerContainer))
                    drawerLayout.closeDrawer(drawerContainer);
                onMenuIssue();
            }
        }).setExternal(true));

        extra.add(new NavMenuItem(R.drawable.twotone_language_24, R.string.menu_translate, new Runnable() {
            @Override
            public void run() {
                if (!drawerLayout.isLocked(drawerContainer))
                    drawerLayout.closeDrawer(drawerContainer);
                onMenuTranslate();
            }
        }).setExternal(true));

        if (Helper.isPlayStoreInstall() && false)
            extra.add(new NavMenuItem(R.drawable.twotone_bug_report_24, R.string.menu_test, new Runnable() {
                @Override
                public void run() {
                    if (!drawerLayout.isLocked(drawerContainer))
                        drawerLayout.closeDrawer(drawerContainer);
                    onMenuTest();
                }
            }).setExternal(true));

        extra.add(new NavMenuItem(R.drawable.twotone_account_box_24, R.string.menu_privacy, new Runnable() {
            @Override
            public void run() {
                if (!drawerLayout.isLocked(drawerContainer))
                    drawerLayout.closeDrawer(drawerContainer);
                onMenuPrivacy();
            }
        }));

        extra.add(new NavMenuItem(R.drawable.twotone_info_24, R.string.menu_about, new Runnable() {
            @Override
            public void run() {
                onMenuAbout();
            }
        }, new Runnable() {
            @Override
            public void run() {
                if (!Helper.isPlayStoreInstall()) {
                    if (!drawerLayout.isLocked(drawerContainer))
                        drawerLayout.closeDrawer(drawerContainer);
                    checkUpdate(true);
                }
            }
        }).setSeparated().setSubtitle(BuildConfig.VERSION_NAME));

        extra.add(new NavMenuItem(R.drawable.twotone_monetization_on_24, R.string.menu_pro, new Runnable() {
            @Override
            public void run() {
                if (!drawerLayout.isLocked(drawerContainer))
                    drawerLayout.closeDrawer(drawerContainer);
                startActivity(new Intent(ActivityView.this, ActivityBilling.class));
            }
        }));

        if ((Helper.isPlayStoreInstall() || BuildConfig.DEBUG))
            extra.add(new NavMenuItem(R.drawable.twotone_star_24, R.string.menu_rate, new Runnable() {
                @Override
                public void run() {
                    if (!drawerLayout.isLocked(drawerContainer))
                        drawerLayout.closeDrawer(drawerContainer);
                    onMenuRate();
                }
            }).setExternal(true));

        adapterNavMenuExtra.set(extra);

        // Live data

        DB db = DB.getInstance(this);

        db.account().liveAccountsEx(false).observe(owner, new Observer<List<TupleAccountEx>>() {
            @Override
            public void onChanged(@Nullable List<TupleAccountEx> accounts) {
                if (accounts == null)
                    accounts = new ArrayList<>();
                adapterNavAccount.set(accounts);
            }
        });

        db.folder().liveUnified().observe(owner, new Observer<List<TupleFolderUnified>>() {
            @Override
            public void onChanged(List<TupleFolderUnified> folders) {
                if (folders == null)
                    folders = new ArrayList<>();
                adapterNavUnified.set(folders);
            }
        });

        db.folder().liveNavigation().observe(owner, new Observer<List<TupleFolderNav>>() {
            @Override
            public void onChanged(List<TupleFolderNav> folders) {
                if (folders == null)
                    folders = new ArrayList<>();
                adapterNavFolder.set(folders);
            }
        });

        db.operation().liveStats().observe(owner, new Observer<TupleOperationStats>() {
            @Override
            public void onChanged(TupleOperationStats stats) {
                navOperations.setWarning(stats != null && stats.errors != null && stats.errors > 0);
                navOperations.setCount(stats == null ? 0 : stats.pending);
                adapterNavMenu.notifyDataSetChanged();
            }
        });

        Log.i("Drawer start");
        owner.start();

        drawerLayout.setup(getResources().getConfiguration(), drawerContainer, drawerToggle);
        drawerToggle.syncState();
    }

    @Override
    protected void onNewIntent(Intent intent) {
        super.onNewIntent(intent);
        setIntent(intent);
    }

    @Override
    protected void onResume() {
        super.onResume();

        LocalBroadcastManager lbm = LocalBroadcastManager.getInstance(this);
        IntentFilter iff = new IntentFilter();
        iff.addAction(ACTION_VIEW_FOLDERS);
        iff.addAction(ACTION_VIEW_MESSAGES);
        iff.addAction(ACTION_SEARCH);
        iff.addAction(ACTION_VIEW_THREAD);
        iff.addAction(ACTION_EDIT_FOLDER);
        iff.addAction(ACTION_EDIT_ANSWERS);
        iff.addAction(ACTION_EDIT_ANSWER);
        iff.addAction(ACTION_EDIT_RULES);
        iff.addAction(ACTION_EDIT_RULE);
        lbm.registerReceiver(receiver, iff);

        ServiceSynchronize.state(this, true);

        checkUpdate(false);
        checkIntent();
    }

    @Override
    protected void onPause() {
        super.onPause();

        LocalBroadcastManager lbm = LocalBroadcastManager.getInstance(this);
        lbm.unregisterReceiver(receiver);

        ServiceSynchronize.state(this, false);
    }

    @Override
    protected void onDestroy() {
        LocalBroadcastManager lbm = LocalBroadcastManager.getInstance(this);
        lbm.unregisterReceiver(creceiver);
        super.onDestroy();
    }

    @Override
    public void onConfigurationChanged(Configuration newConfig) {
        super.onConfigurationChanged(newConfig);
        drawerLayout.setup(newConfig, drawerContainer, drawerToggle);
        drawerToggle.onConfigurationChanged(newConfig);
    }

    @Override
    public void onBackPressed() {
        int count = getSupportFragmentManager().getBackStackEntryCount();
        if (drawerLayout.isDrawerOpen(drawerContainer) &&
                (!drawerLayout.isLocked(drawerContainer) || count == 1))
            drawerLayout.closeDrawer(drawerContainer);
        else {
            if (exit || count > 1)
                super.onBackPressed();
            else if (!backHandled()) {
                SharedPreferences prefs = PreferenceManager.getDefaultSharedPreferences(ActivityView.this);
                boolean double_back = prefs.getBoolean("double_back", true);
                if (searching || !double_back)
                    super.onBackPressed();
                else {
                    exit = true;
                    ToastEx.makeText(this, R.string.app_exit, Toast.LENGTH_SHORT).show();
                    getMainHandler().postDelayed(new Runnable() {
                        @Override
                        public void run() {
                            exit = false;
                        }
                    }, EXIT_DELAY);
                }
            }
        }
    }

    @Override
    public void onBackStackChanged() {
        int count = getSupportFragmentManager().getBackStackEntryCount();
        if (count == 0)
            finish();
        else {
            if (drawerLayout.isDrawerOpen(drawerContainer) &&
                    !drawerLayout.isLocked(drawerContainer))
                drawerLayout.closeDrawer(drawerContainer);
            drawerToggle.setDrawerIndicatorEnabled(count == 1);

            if (content_pane != null) {
                boolean duo = Helper.isSurfaceDuo();
                boolean thread = "thread".equals(getSupportFragmentManager().getBackStackEntryAt(count - 1).getName());
                Fragment fragment = getSupportFragmentManager().findFragmentById(R.id.content_pane);
                int visibility = (!thread || fragment == null ? (duo ? View.INVISIBLE : View.GONE) : View.VISIBLE);
                content_separator.setVisibility(visibility);
                content_pane.setVisibility(visibility);
            }
        }
    }

    @Override
    public boolean onOptionsItemSelected(MenuItem item) {
        if (drawerToggle.onOptionsItemSelected(item)) {
            int count = getSupportFragmentManager().getBackStackEntryCount();
            if (count == 1 && drawerLayout.isLocked(drawerContainer))
                drawerLayout.closeDrawer(drawerContainer);
            return true;
        }

        return super.onOptionsItemSelected(item);
    }

    public void undo(String title, final Bundle args, final SimpleTask<Void> move, final SimpleTask<Void> show) {
        SharedPreferences prefs = PreferenceManager.getDefaultSharedPreferences(this);
        int undo_timeout = prefs.getInt("undo_timeout", 5000);

        if (undo_timeout == 0) {
            move.execute(this, args, "undo:move");
            return;
        }

        if (drawerLayout == null || drawerLayout.getChildCount() == 0) {
            Log.e("Undo: drawer missing");
            show.execute(this, args, "undo:move");
            return;
        }

        final View content = drawerLayout.getChildAt(0);

        final Snackbar snackbar = Snackbar.make(content, title, Snackbar.LENGTH_INDEFINITE)
                .setGestureInsetBottomIgnored(true);

        lastSnackbar = snackbar;

        final Runnable timeout = new Runnable() {
            @Override
            public void run() {
                Log.i("Undo timeout");
                snackbar.dismiss();
                move.execute(ActivityView.this, args, "undo:move");
            }
        };

        snackbar.setAction(R.string.title_undo, new View.OnClickListener() {
            @Override
            public void onClick(View v) {
                Log.i("Undo cancel");
                getMainHandler().removeCallbacks(timeout);
                snackbar.dismiss();
                show.execute(ActivityView.this, args, "undo:show");
            }
        });

        snackbar.addCallback(new Snackbar.Callback() {
            private int margin;

            @Override
            public void onShown(Snackbar sb) {
                ViewGroup.MarginLayoutParams lparam = (ViewGroup.MarginLayoutParams) content.getLayoutParams();
                margin = lparam.bottomMargin;
                lparam.bottomMargin += snackbar.getView().getHeight();
                content.setLayoutParams(lparam);
            }

            @Override
            public void onDismissed(Snackbar transientBottomBar, int event) {
                ViewGroup.MarginLayoutParams lparam = (ViewGroup.MarginLayoutParams) content.getLayoutParams();
                lparam.bottomMargin = margin;
                content.setLayoutParams(lparam);
            }
        });

        snackbar.show();

        getMainHandler().postDelayed(timeout, undo_timeout);
    }

    private void checkFirst() {
        SharedPreferences prefs = PreferenceManager.getDefaultSharedPreferences(this);
        if (prefs.getBoolean("first", true))
            new FragmentDialogFirst().show(getSupportFragmentManager(), "first");
    }

    private void checkCrash() {
        new SimpleTask<Long>() {
            @Override
            protected Long onExecute(Context context, Bundle args) throws Throwable {
                File file = new File(context.getCacheDir(), "crash.log");
                if (file.exists()) {
                    StringBuilder sb = new StringBuilder();
                    try {
                        String line;
                        try (BufferedReader in = new BufferedReader(new FileReader(file))) {
                            while ((line = in.readLine()) != null)
                                sb.append(line).append("\r\n");
                        }

                        return Log.getDebugInfo(context, R.string.title_crash_info_remark, null, sb.toString()).id;
                    } finally {
                        file.delete();
                    }
                }

                return null;
            }

            @Override
            protected void onExecuted(Bundle args, Long id) {
                if (id != null)
                    startActivity(
                            new Intent(ActivityView.this, ActivityCompose.class)
                                    .putExtra("action", "edit")
                                    .putExtra("id", id));
            }

            @Override
            protected void onException(Bundle args, Throwable ex) {
                ToastEx.makeText(ActivityView.this,
                        Log.formatThrowable(ex, false), Toast.LENGTH_LONG).show();
            }
        }.execute(this, new Bundle(), "crash:log");
    }

    private void checkUpdate(boolean always) {
        if (Helper.isPlayStoreInstall() || !Helper.hasValidFingerprint(this))
            return;

        long now = new Date().getTime();
        SharedPreferences prefs = PreferenceManager.getDefaultSharedPreferences(this);
        if (!always && !prefs.getBoolean("updates", true))
            return;
        if (!always && prefs.getLong("last_update_check", 0) + UPDATE_INTERVAL > now)
            return;
        prefs.edit().putLong("last_update_check", now).apply();

        Bundle args = new Bundle();
        args.putBoolean("always", always);

        new SimpleTask<UpdateInfo>() {
            @Override
            protected UpdateInfo onExecute(Context context, Bundle args) throws Throwable {
                StringBuilder response = new StringBuilder();
                HttpsURLConnection urlConnection = null;
                try {
                    URL latest = new URL(BuildConfig.GITHUB_LATEST_API);
                    urlConnection = (HttpsURLConnection) latest.openConnection();
                    urlConnection.setRequestMethod("GET");
                    urlConnection.setReadTimeout(UPDATE_TIMEOUT);
                    urlConnection.setConnectTimeout(UPDATE_TIMEOUT);
                    urlConnection.setDoOutput(false);
                    urlConnection.connect();

                    int status = urlConnection.getResponseCode();
                    InputStream inputStream = (status == HttpsURLConnection.HTTP_OK
                            ? urlConnection.getInputStream() : urlConnection.getErrorStream());

                    BufferedReader br = new BufferedReader(new InputStreamReader(inputStream));

                    String line;
                    while ((line = br.readLine()) != null)
                        response.append(line);

                    if (status == HttpsURLConnection.HTTP_FORBIDDEN) {
                        // {"message":"API rate limit exceeded for ...","documentation_url":"https://developer.github.com/v3/#rate-limiting"}
                        JSONObject jmessage = new JSONObject(response.toString());
                        if (jmessage.has("message"))
                            throw new IllegalArgumentException(jmessage.getString("message"));
                        throw new IOException("HTTP " + status + ": " + response.toString());
                    }
                    if (status != HttpsURLConnection.HTTP_OK)
                        throw new IOException("HTTP " + status + ": " + response.toString());

                    JSONObject jroot = new JSONObject(response.toString());

                    if (!jroot.has("tag_name") || jroot.isNull("tag_name"))
                        throw new IOException("tag_name field missing");
                    //if (!jroot.has("html_url") || jroot.isNull("html_url"))
                    //    throw new IOException("html_url field missing");
                    if (!jroot.has("assets") || jroot.isNull("assets"))
                        throw new IOException("assets section missing");

                    // Get update info
                    UpdateInfo info = new UpdateInfo();
                    info.tag_name = jroot.getString("tag_name");
<<<<<<< HEAD
                    //info.html_url = jroot.getString("html_url");
                    String abi = Build.SUPPORTED_ABIS[0];
=======
                    info.html_url = jroot.getString("html_url");
                    //if (TextUtils.isEmpty(info.html_url))
                    info.html_url = BuildConfig.GITHUB_LATEST_URI;
>>>>>>> f5be7a3c

                    // Check if new release
                    JSONArray jassets = jroot.getJSONArray("assets");
                    for (int i = 0; i < jassets.length(); i++) {
                        JSONObject jasset = jassets.getJSONObject(i);
                        if (jasset.has("name") && !jasset.isNull("name")) {
                            String name = jasset.getString("name");
                            if (name.endsWith(abi+"-release.apk")) {
                                Log.i("Latest version=" + info.tag_name);
                                if (BuildConfig.VERSION_NAME.equals(info.tag_name))
                                    return null;
                                else
                                    info.html_url = jasset.getString("browser_download_url");
                                    return info;
                            }
                        }
                    }

                    return null;
                } finally {
                    if (urlConnection != null)
                        urlConnection.disconnect();
                }
            }

            @Override
            protected void onExecuted(Bundle args, UpdateInfo info) {
                boolean always = args.getBoolean("always");
                if (info == null) {
                    if (always)
                        ToastEx.makeText(ActivityView.this, BuildConfig.VERSION_NAME, Toast.LENGTH_LONG).show();
                    return;
                }

                NotificationCompat.Builder builder =
                        new NotificationCompat.Builder(ActivityView.this, "update")
                                .setSmallIcon(R.drawable.baseline_get_app_white_24)
                                .setContentTitle(getString(R.string.title_updated, info.tag_name))
                                .setContentText(info.html_url)
                                .setAutoCancel(true)
                                .setShowWhen(false)
                                .setPriority(NotificationCompat.PRIORITY_DEFAULT)
                                .setCategory(NotificationCompat.CATEGORY_REMINDER)
                                .setVisibility(NotificationCompat.VISIBILITY_SECRET);

                Intent update = new Intent(Intent.ACTION_VIEW, Uri.parse(info.html_url));
                update.setFlags(Intent.FLAG_ACTIVITY_NEW_TASK);
                PendingIntent piUpdate = PendingIntent.getActivity(
                        ActivityView.this, REQUEST_UPDATE, update, PendingIntent.FLAG_UPDATE_CURRENT);
                builder.setContentIntent(piUpdate);

                try {
                    NotificationManager nm = (NotificationManager) getSystemService(Context.NOTIFICATION_SERVICE);
                    nm.notify(Helper.NOTIFICATION_UPDATE, builder.build());
                } catch (Throwable ex) {
                    Log.w(ex);
                }
            }

            @Override
            protected void onException(Bundle args, Throwable ex) {
                if (args.getBoolean("always"))
                    if (ex instanceof IllegalArgumentException || ex instanceof IOException)
                        ToastEx.makeText(ActivityView.this, ex.getMessage(), Toast.LENGTH_LONG).show();
                    else
                        Log.unexpectedError(getSupportFragmentManager(), ex);
            }
        }.execute(this, args, "update:check");
    }

    private void checkIntent() {
        Intent intent = getIntent();
        Log.i("View intent=" + intent +
                " " + TextUtils.join(", ", Log.getExtras(intent.getExtras())));

        // Refresh from widget
        if (intent.getBooleanExtra("refresh", false)) {
            intent.removeExtra("refresh");
            setIntent(intent);

            ServiceUI.sync(this, null);
        }

        String action = intent.getAction();
        if (action != null) {
            intent.setAction(null);
            setIntent(intent);

            if (action.startsWith("unified")) {
                if (getLifecycle().getCurrentState().isAtLeast(Lifecycle.State.STARTED))
                    getSupportFragmentManager().popBackStack("unified", 0);

                if (action.contains(":")) {
                    Intent clear = new Intent(this, ServiceUI.class)
                            .setAction(action.replace("unified", "clear"));
                    startService(clear);
                }

            } else if (action.startsWith("folders")) {
                if (getLifecycle().getCurrentState().isAtLeast(Lifecycle.State.STARTED))
                    getSupportFragmentManager().popBackStack("unified", 0);

                long account = Long.parseLong(action.split(":", 2)[1]);
                if (account > 0)
                    onMenuFolders(account);

            } else if (action.startsWith("folder")) {
                if (getLifecycle().getCurrentState().isAtLeast(Lifecycle.State.STARTED))
                    getSupportFragmentManager().popBackStack("unified", 0);

                String[] parts = action.split(":");
                long folder = Long.parseLong(parts[1]);
                if (folder > 0) {
                    intent.putExtra("folder", folder);
                    onViewMessages(intent);
                }

                if (parts.length > 2) {
                    Intent clear = new Intent(this, ServiceUI.class)
                            .setAction("clear:" + parts[2]);
                    startService(clear);
                }

            } else if ("why".equals(action)) {
                if (getLifecycle().getCurrentState().isAtLeast(Lifecycle.State.STARTED))
                    getSupportFragmentManager().popBackStack("unified", 0);

                SharedPreferences prefs = PreferenceManager.getDefaultSharedPreferences(ActivityView.this);
                boolean why = prefs.getBoolean("why", false);
                if (!why || BuildConfig.DEBUG) {
                    prefs.edit().putBoolean("why", true).apply();
                    Helper.viewFAQ(this, 2);
                }

            } else if ("alert".equals(action) || "error".equals(action)) {
                if (getLifecycle().getCurrentState().isAtLeast(Lifecycle.State.STARTED))
                    getSupportFragmentManager().popBackStack("unified", 0);

                Helper.viewFAQ(this, "alert".equals(action) ? 23 : 22);

            } else if ("outbox".equals(action)) {
                if (getLifecycle().getCurrentState().isAtLeast(Lifecycle.State.STARTED))
                    getSupportFragmentManager().popBackStack("unified", 0);

                onMenuOutbox();

            } else if (action.startsWith("thread")) {
                intent.putExtra("id", Long.parseLong(action.split(":", 2)[1]));
                onViewThread(intent);

            } else if (action.equals("widget")) {
                long account = intent.getLongExtra("widget_account", -1);
                long folder = intent.getLongExtra("widget_folder", -1);
                String type = intent.getStringExtra("widget_type");
                if (account > 0 && folder > 0 && !TextUtils.isEmpty(type)) {
                    if (getLifecycle().getCurrentState().isAtLeast(Lifecycle.State.STARTED)) {
                        getSupportFragmentManager().popBackStack("messages", FragmentManager.POP_BACK_STACK_INCLUSIVE);

                        Bundle args = new Bundle();
                        args.putLong("account", account);
                        args.putLong("folder", folder);
                        args.putString("type", type);

                        FragmentMessages fragment = new FragmentMessages();
                        fragment.setArguments(args);

                        FragmentTransaction fragmentTransaction = getSupportFragmentManager().beginTransaction();
                        fragmentTransaction.replace(R.id.content_frame, fragment).addToBackStack("messages");
                        fragmentTransaction.commit();
                    }
                }
                onViewThread(intent);
            }
        }

        if (intent.hasExtra(Intent.EXTRA_PROCESS_TEXT)) {
            CharSequence csearch = getIntent().getCharSequenceExtra(Intent.EXTRA_PROCESS_TEXT);
            String search = (csearch == null ? null : csearch.toString());
            if (!TextUtils.isEmpty(search)) {
                searching = true;
                FragmentMessages.search(
                        ActivityView.this, ActivityView.this, getSupportFragmentManager(),
                        -1, -1, false, search);
            }

            intent.removeExtra(Intent.EXTRA_PROCESS_TEXT);
            setIntent(intent);
        }
    }

    private void onMenuFolders(long account) {
        if (getLifecycle().getCurrentState().isAtLeast(Lifecycle.State.STARTED))
            getSupportFragmentManager().popBackStack("unified", 0);

        Bundle args = new Bundle();
        args.putLong("account", account);

        FragmentFolders fragment = new FragmentFolders();
        fragment.setArguments(args);

        FragmentTransaction fragmentTransaction = getSupportFragmentManager().beginTransaction();
        fragmentTransaction.replace(R.id.content_frame, fragment).addToBackStack("folders");
        fragmentTransaction.commit();
    }

    private void onMenuOutbox() {
        Bundle args = new Bundle();

        new SimpleTask<EntityFolder>() {
            @Override
            protected EntityFolder onExecute(Context context, Bundle args) {
                DB db = DB.getInstance(context);
                EntityFolder outbox = db.folder().getOutbox();
                return outbox;
            }

            @Override
            protected void onExecuted(Bundle args, EntityFolder outbox) {
                if (outbox == null)
                    return;

                if (getLifecycle().getCurrentState().isAtLeast(Lifecycle.State.STARTED))
                    getSupportFragmentManager().popBackStack("unified", 0);

                LocalBroadcastManager lbm = LocalBroadcastManager.getInstance(ActivityView.this);
                lbm.sendBroadcast(
                        new Intent(ActivityView.ACTION_VIEW_MESSAGES)
                                .putExtra("account", -1L)
                                .putExtra("folder", outbox.id)
                                .putExtra("type", outbox.type));
            }

            @Override
            protected void onException(Bundle args, Throwable ex) {
                Log.unexpectedError(getSupportFragmentManager(), ex);
            }
        }.execute(this, args, "menu:outbox");
    }

    private void onMenuOperations() {
        if (getLifecycle().getCurrentState().isAtLeast(Lifecycle.State.STARTED))
            getSupportFragmentManager().popBackStack("operations", FragmentManager.POP_BACK_STACK_INCLUSIVE);

        FragmentTransaction fragmentTransaction = getSupportFragmentManager().beginTransaction();
        fragmentTransaction.replace(R.id.content_frame, new FragmentOperations()).addToBackStack("operations");
        fragmentTransaction.commit();
    }

    private void onMenuAnswers() {
        if (getLifecycle().getCurrentState().isAtLeast(Lifecycle.State.STARTED))
            getSupportFragmentManager().popBackStack("answers", FragmentManager.POP_BACK_STACK_INCLUSIVE);

        FragmentTransaction fragmentTransaction = getSupportFragmentManager().beginTransaction();
        fragmentTransaction.replace(R.id.content_frame, new FragmentAnswers()).addToBackStack("answers");
        fragmentTransaction.commit();
    }

    private void onMenuSetup() {
        startActivity(new Intent(ActivityView.this, ActivitySetup.class));
    }

    private void onMenuLegend() {
        if (getLifecycle().getCurrentState().isAtLeast(Lifecycle.State.STARTED))
            getSupportFragmentManager().popBackStack("legend", FragmentManager.POP_BACK_STACK_INCLUSIVE);

        FragmentTransaction fragmentTransaction = getSupportFragmentManager().beginTransaction();
        fragmentTransaction.replace(R.id.content_frame, new FragmentLegend()).addToBackStack("legend");
        fragmentTransaction.commit();
    }

    private void onMenuTest() {
        Helper.view(this, Uri.parse(Helper.TEST_URI), false);
    }

    private void onMenuFAQ() {
        Helper.viewFAQ(this, 0);
    }

    private void onMenuTranslate() {
        Helper.viewFAQ(this, 26);
    }

    private void onMenuIssue() {
        startActivity(Helper.getIntentIssue(this));
    }

    private void onMenuPrivacy() {
        Bundle args = new Bundle();
        args.putString("name", "PRIVACY.md");
        FragmentDialogMarkdown fragment = new FragmentDialogMarkdown();
        fragment.setArguments(args);
        fragment.show(getSupportFragmentManager(), "privacy");
    }

    private void onMenuAbout() {
        if (getLifecycle().getCurrentState().isAtLeast(Lifecycle.State.STARTED))
            getSupportFragmentManager().popBackStack("about", FragmentManager.POP_BACK_STACK_INCLUSIVE);

        FragmentTransaction fragmentTransaction = getSupportFragmentManager().beginTransaction();
        fragmentTransaction.replace(R.id.content_frame, new FragmentAbout()).addToBackStack("about");
        fragmentTransaction.commit();
    }

    private void onMenuRate() {
        new FragmentDialogRate().show(getSupportFragmentManager(), "rate");
    }

    private void onDebugInfo() {
        new SimpleTask<Long>() {
            @Override
            protected Long onExecute(Context context, Bundle args) throws IOException, JSONException {
                return Log.getDebugInfo(context, R.string.title_debug_info_remark, null, null).id;
            }

            @Override
            protected void onExecuted(Bundle args, Long id) {
                startActivity(new Intent(ActivityView.this, ActivityCompose.class)
                        .putExtra("action", "edit")
                        .putExtra("id", id));
            }

            @Override
            protected void onException(Bundle args, Throwable ex) {
                if (ex instanceof IllegalArgumentException)
                    ToastEx.makeText(ActivityView.this, ex.getMessage(), Toast.LENGTH_LONG).show();
                else
                    Log.unexpectedError(getSupportFragmentManager(), ex);
            }

        }.execute(this, new Bundle(), "debug:info");
    }

    private void onShowLog() {
        if (getLifecycle().getCurrentState().isAtLeast(Lifecycle.State.STARTED))
            getSupportFragmentManager().popBackStack("logs", FragmentManager.POP_BACK_STACK_INCLUSIVE);

        FragmentTransaction fragmentTransaction = getSupportFragmentManager().beginTransaction();
        fragmentTransaction.replace(R.id.content_frame, new FragmentLogs()).addToBackStack("logs");
        fragmentTransaction.commit();
    }

    private BroadcastReceiver creceiver = new BroadcastReceiver() {
        @Override
        public void onReceive(Context context, Intent intent) {
            onNewMessage(intent);
        }
    };

    private List<Long> updatedFolders = new ArrayList<>();

    boolean isFolderUpdated(long folder) {
        boolean value = updatedFolders.contains(folder);
        if (value)
            updatedFolders.remove(folder);
        return value;
    }

    private void onNewMessage(Intent intent) {
        long folder = intent.getLongExtra("folder", -1);
        boolean unified = intent.getBooleanExtra("unified", false);

        if (!updatedFolders.contains(folder))
            updatedFolders.add(folder);
        if (unified && !updatedFolders.contains(-1L))
            updatedFolders.add(-1L);
    }

    private BroadcastReceiver receiver = new BroadcastReceiver() {
        @Override
        public void onReceive(Context context, Intent intent) {
            if (getLifecycle().getCurrentState().isAtLeast(Lifecycle.State.STARTED)) {
                String action = intent.getAction();

                if (ACTION_VIEW_FOLDERS.equals(action))
                    onViewFolders(intent);
                else if (ACTION_VIEW_MESSAGES.equals(action))
                    onViewMessages(intent);
                else if (ACTION_SEARCH.equals(action))
                    onSearchMessages(intent);
                else if (ACTION_VIEW_THREAD.equals(action))
                    onViewThread(intent);
                else if (ACTION_EDIT_FOLDER.equals(action))
                    onEditFolder(intent);
                else if (ACTION_EDIT_ANSWERS.equals(action))
                    onEditAnswers(intent);
                else if (ACTION_EDIT_ANSWER.equals(action))
                    onEditAnswer(intent);
                else if (ACTION_EDIT_RULES.equals(action))
                    onEditRules(intent);
                else if (ACTION_EDIT_RULE.equals(action))
                    onEditRule(intent);
            }
        }
    };

    private void onViewFolders(Intent intent) {
        long account = intent.getLongExtra("id", -1);
        onMenuFolders(account);
    }

    private void onViewMessages(Intent intent) {
        if (getLifecycle().getCurrentState().isAtLeast(Lifecycle.State.STARTED))
            getSupportFragmentManager().popBackStack("messages", FragmentManager.POP_BACK_STACK_INCLUSIVE);

        Bundle args = new Bundle();
        args.putString("type", intent.getStringExtra("type"));
        args.putLong("account", intent.getLongExtra("account", -1));
        args.putLong("folder", intent.getLongExtra("folder", -1));

        FragmentMessages fragment = new FragmentMessages();
        fragment.setArguments(args);

        FragmentTransaction fragmentTransaction = getSupportFragmentManager().beginTransaction();
        fragmentTransaction.replace(R.id.content_frame, fragment).addToBackStack("messages");
        fragmentTransaction.commit();
    }

    private void onSearchMessages(Intent intent) {
        long account = intent.getLongExtra("account", -1);
        long folder = intent.getLongExtra("folder", -1);
        String query = intent.getStringExtra("query");
        FragmentMessages.search(
                this, this, getSupportFragmentManager(),
                account, folder, false, query);
    }

    private void onViewThread(Intent intent) {
        boolean found = intent.getBooleanExtra("found", false);

        if (lastSnackbar != null && lastSnackbar.isShown())
            lastSnackbar.dismiss();

        if (!found && getLifecycle().getCurrentState().isAtLeast(Lifecycle.State.STARTED))
            getSupportFragmentManager().popBackStack("thread", FragmentManager.POP_BACK_STACK_INCLUSIVE);

        Bundle args = new Bundle();
        args.putLong("account", intent.getLongExtra("account", -1));
        args.putLong("folder", intent.getLongExtra("folder", -1));
        args.putString("thread", intent.getStringExtra("thread"));
        args.putLong("id", intent.getLongExtra("id", -1));
        args.putBoolean("filter_archive", intent.getBooleanExtra("filter_archive", true));
        args.putBoolean("found", found);

        FragmentMessages fragment = new FragmentMessages();
        fragment.setArguments(args);

        int pane;
        if (content_pane == null)
            pane = R.id.content_frame;
        else {
            pane = R.id.content_pane;
            content_separator.setVisibility(View.VISIBLE);
            content_pane.setVisibility(View.VISIBLE);
            args.putBoolean("pane", true);
        }

        FragmentTransaction fragmentTransaction = getSupportFragmentManager().beginTransaction();
        fragmentTransaction.replace(pane, fragment).addToBackStack("thread");
        fragmentTransaction.commit();
    }

    private void onEditFolder(Intent intent) {
        FragmentFolder fragment = new FragmentFolder();
        fragment.setArguments(intent.getExtras());
        FragmentTransaction fragmentTransaction = getSupportFragmentManager().beginTransaction();
        fragmentTransaction.replace(R.id.content_frame, fragment).addToBackStack("folder");
        fragmentTransaction.commit();
    }

    private void onEditAnswers(Intent intent) {
        FragmentTransaction fragmentTransaction = getSupportFragmentManager().beginTransaction();
        fragmentTransaction.replace(R.id.content_frame, new FragmentAnswers()).addToBackStack("answers");
        fragmentTransaction.commit();
    }

    private void onEditAnswer(Intent intent) {
        FragmentAnswer fragment = new FragmentAnswer();
        fragment.setArguments(intent.getExtras());
        FragmentTransaction fragmentTransaction = getSupportFragmentManager().beginTransaction();
        fragmentTransaction.replace(R.id.content_frame, fragment).addToBackStack("answer");
        fragmentTransaction.commit();
    }

    private void onEditRules(Intent intent) {
        FragmentRules fragment = new FragmentRules();
        fragment.setArguments(intent.getExtras());
        FragmentTransaction fragmentTransaction = getSupportFragmentManager().beginTransaction();
        fragmentTransaction.replace(R.id.content_frame, fragment).addToBackStack("rules");
        fragmentTransaction.commit();
    }

    private void onEditRule(Intent intent) {
        FragmentRule fragment = new FragmentRule();
        fragment.setArguments(intent.getExtras());
        FragmentTransaction fragmentTransaction = getSupportFragmentManager().beginTransaction();
        fragmentTransaction.replace(R.id.content_frame, fragment).addToBackStack("rule");
        fragmentTransaction.commit();
    }

    private class UpdateInfo {
        String tag_name; // version
        String html_url;
    }

    public static class FragmentDialogFirst extends FragmentDialogBase {
        @NonNull
        @Override
        public Dialog onCreateDialog(@Nullable Bundle savedInstanceState) {
            LayoutInflater inflater = LayoutInflater.from(getContext());
            View dview = inflater.inflate(R.layout.dialog_first, null);
            Button btnBatteryInfo = dview.findViewById(R.id.btnBatteryInfo);
            Button btnReformatInfo = dview.findViewById(R.id.btnReformatInfo);

            btnBatteryInfo.setOnClickListener(new View.OnClickListener() {
                @Override
                public void onClick(View v) {
                    Helper.viewFAQ(v.getContext(), 39);
                }
            });

            btnReformatInfo.setOnClickListener(new View.OnClickListener() {
                @Override
                public void onClick(View v) {
                    Helper.viewFAQ(v.getContext(), 35);
                }
            });

            return new AlertDialog.Builder(getContext())
                    .setView(dview)
                    .setPositiveButton(android.R.string.ok, new DialogInterface.OnClickListener() {
                        @Override
                        public void onClick(DialogInterface dialog, int which) {
                            SharedPreferences prefs = PreferenceManager.getDefaultSharedPreferences(getContext());
                            prefs.edit().putBoolean("first", false).apply();
                        }
                    })
                    .setNegativeButton(android.R.string.cancel, null)
                    .create();
        }
    }

    public static class FragmentDialogRate extends FragmentDialogBase {
        @NonNull
        @Override
        public Dialog onCreateDialog(@Nullable Bundle savedInstanceState) {
            return new AlertDialog.Builder(getContext())
                    .setMessage(R.string.title_issue)
                    .setPositiveButton(R.string.title_yes, new DialogInterface.OnClickListener() {
                        @Override
                        public void onClick(DialogInterface dialog, int which) {
                            Helper.viewFAQ(getContext(), 0);
                        }
                    })
                    .setNegativeButton(R.string.title_no, new DialogInterface.OnClickListener() {
                        @Override
                        public void onClick(DialogInterface dialog, int which) {
                            Helper.view(getContext(), Helper.getIntentRate(getContext()));
                        }
                    })
                    .create();
        }
    }
}<|MERGE_RESOLUTION|>--- conflicted
+++ resolved
@@ -909,18 +909,13 @@
                     //    throw new IOException("html_url field missing");
                     if (!jroot.has("assets") || jroot.isNull("assets"))
                         throw new IOException("assets section missing");
-
+                    String abi = Build.SUPPORTED_ABIS[0];
                     // Get update info
                     UpdateInfo info = new UpdateInfo();
                     info.tag_name = jroot.getString("tag_name");
-<<<<<<< HEAD
-                    //info.html_url = jroot.getString("html_url");
-                    String abi = Build.SUPPORTED_ABIS[0];
-=======
                     info.html_url = jroot.getString("html_url");
                     //if (TextUtils.isEmpty(info.html_url))
                     info.html_url = BuildConfig.GITHUB_LATEST_URI;
->>>>>>> f5be7a3c
 
                     // Check if new release
                     JSONArray jassets = jroot.getJSONArray("assets");
