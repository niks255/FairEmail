--- conflicted
+++ resolved
@@ -1562,44 +1562,6 @@
 
                     JSONObject jroot = new JSONObject(response.toString());
 
-<<<<<<< HEAD
-                    if (!jroot.has("tag_name") || jroot.isNull("tag_name"))
-                        throw new IOException("tag_name field missing");
-                    //if (!jroot.has("html_url") || jroot.isNull("html_url"))
-                    //    throw new IOException("html_url field missing");
-                    if (!jroot.has("assets") || jroot.isNull("assets"))
-                        throw new IOException("assets section missing");
-                    String abi = Build.SUPPORTED_ABIS[0];
-                    // Get update info
-                    UpdateInfo info = new UpdateInfo();
-                    info.tag_name = jroot.getString("tag_name");
-                    info.html_url = jroot.getString("html_url");
-                    //if (TextUtils.isEmpty(info.html_url))
-                    info.html_url = BuildConfig.GITHUB_LATEST_URI;
-
-                    // Check if new release
-                    JSONArray jassets = jroot.getJSONArray("assets");
-                    for (int i = 0; i < jassets.length(); i++) {
-                        JSONObject jasset = jassets.getJSONObject(i);
-                        if (jasset.has("name") && !jasset.isNull("name")) {
-                            String name = jasset.getString("name");
-                            if (name.endsWith(abi+"-release.apk")) {
-                                info.download_url = jasset.optString("browser_download_url");
-                                Log.i("Latest version=" + info.tag_name);
-                                if (BuildConfig.DEBUG)
-                                    return info;
-                                try {
-                                    if (Double.parseDouble(info.tag_name) <=
-                                            Double.parseDouble(BuildConfig.VERSION_NAME))
-                                        return null;
-                                    else
-                                        return info;
-                                } catch (Throwable ex) {
-                                    Log.e(ex);
-                                    if (BuildConfig.VERSION_NAME.equals(info.tag_name))
-                                        return null;
-                                    else
-=======
                     if (beta) {
                         if (!jroot.has("values"))
                             throw new IOException("values field missing");
@@ -1656,23 +1618,22 @@
                             throw new IOException("tag_name field missing");
                         if (!jroot.has("assets") || jroot.isNull("assets"))
                             throw new IOException("assets section missing");
-
+                        String abi = Build.SUPPORTED_ABIS[0];
                         // Get update info
                         UpdateInfo info = new UpdateInfo();
                         info.tag_name = jroot.getString("tag_name");
                         info.html_url = BuildConfig.GITHUB_LATEST_URI;
-
+ 
                         // Check if new release
                         JSONArray jassets = jroot.getJSONArray("assets");
                         for (int i = 0; i < jassets.length(); i++) {
                             JSONObject jasset = jassets.getJSONObject(i);
                             if (jasset.has("name") && !jasset.isNull("name")) {
                                 String name = jasset.getString("name");
-                                if (name.endsWith(".apk")) {
+                                if (name.endsWith(abi+"-release.apk")) {
                                     info.download_url = jasset.optString("browser_download_url");
                                     Log.i("Latest version=" + info.tag_name);
                                     if (BuildConfig.DEBUG)
->>>>>>> 394ee99b
                                         return info;
                                     try {
                                         if (Double.parseDouble(info.tag_name) <=
