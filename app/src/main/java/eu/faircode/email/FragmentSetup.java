--- conflicted
+++ resolved
@@ -172,40 +172,11 @@
                     @Override
                     public boolean onMenuItemClick(MenuItem item) {
                         LocalBroadcastManager lbm = LocalBroadcastManager.getInstance(getContext());
-<<<<<<< HEAD
-                        switch (item.getItemId()) {
-                            case R.string.title_setup_gmail:
-//                              if (Helper.hasValidFingerprint(getContext()) || BuildConfig.DEBUG)
-//                                  lbm.sendBroadcast(new Intent(ActivitySetup.ACTION_QUICK_GMAIL));
-//                              else
-                                    ToastEx.makeText(getContext(), R.string.title_setup_gmail_support, Toast.LENGTH_LONG).show();
-                                return true;
-                            case R.string.title_setup_activesync:
-                                Helper.viewFAQ(getContext(), 133);
-                                return true;
-                            case R.string.title_setup_outlook:
-                            case R.string.title_setup_other:
-                                lbm.sendBroadcast(new Intent(ActivitySetup.ACTION_QUICK_SETUP));
-                                return true;
-                            case R.string.title_setup_pop3:
-                                lbm.sendBroadcast(new Intent(ActivitySetup.ACTION_QUICK_POP3));
-                                return true;
-                            default:
-                                if (item.getIntent() == null)
-                                    return false;
-                                else {
-                                    if (Helper.hasValidFingerprint(getContext()) || BuildConfig.DEBUG)
-                                        lbm.sendBroadcast(item.getIntent());
-                                    else
-                                        ToastEx.makeText(getContext(), R.string.title_setup_oauth_permission, Toast.LENGTH_LONG).show();
-                                    return true;
-                                }
-=======
                         int itemId = item.getItemId();
                         if (itemId == R.string.title_setup_gmail) {
-                            if (Helper.hasValidFingerprint(getContext()) || BuildConfig.DEBUG)
-                                lbm.sendBroadcast(new Intent(ActivitySetup.ACTION_QUICK_GMAIL));
-                            else
+                        //  if (Helper.hasValidFingerprint(getContext()) || BuildConfig.DEBUG)
+                        //      lbm.sendBroadcast(new Intent(ActivitySetup.ACTION_QUICK_GMAIL));
+                        //  else
                                 ToastEx.makeText(getContext(), R.string.title_setup_gmail_support, Toast.LENGTH_LONG).show();
                             return true;
                         } else if (itemId == R.string.title_setup_activesync) {
@@ -226,7 +197,6 @@
                             else
                                 ToastEx.makeText(getContext(), R.string.title_setup_oauth_permission, Toast.LENGTH_LONG).show();
                             return true;
->>>>>>> 62336af6
                         }
                     }
                 });
