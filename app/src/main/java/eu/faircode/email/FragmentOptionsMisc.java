package eu.faircode.email;

/*
    This file is part of FairEmail.

    FairEmail is free software: you can redistribute it and/or modify
    it under the terms of the GNU General Public License as published by
    the Free Software Foundation, either version 3 of the License, or
    (at your option) any later version.

    FairEmail is distributed in the hope that it will be useful,
    but WITHOUT ANY WARRANTY; without even the implied warranty of
    MERCHANTABILITY or FITNESS FOR A PARTICULAR PURPOSE.  See the
    GNU General Public License for more details.

    You should have received a copy of the GNU General Public License
    along with FairEmail.  If not, see <http://www.gnu.org/licenses/>.

    Copyright 2018-2024 by Marcel Bokhorst (M66B)
*/

import android.app.Activity;
import android.app.ActivityManager;
import android.app.NotificationChannel;
import android.app.NotificationManager;
import android.content.ContentResolver;
import android.content.Context;
import android.content.DialogInterface;
import android.content.Intent;
import android.content.SharedPreferences;
import android.content.UriPermission;
import android.content.pm.PackageManager;
import android.content.pm.PermissionGroupInfo;
import android.content.pm.PermissionInfo;
import android.content.res.Resources;
import android.database.sqlite.SQLiteDatabase;
import android.database.sqlite.SQLiteDatabaseCorruptException;
import android.graphics.Paint;
import android.graphics.Typeface;
import android.graphics.fonts.Font;
import android.graphics.fonts.SystemFonts;
import android.net.Uri;
import android.os.Build;
import android.os.Bundle;
import android.os.Debug;
import android.os.Environment;
import android.provider.Settings;
import android.text.Editable;
import android.text.SpannableStringBuilder;
import android.text.Spanned;
import android.text.TextUtils;
import android.text.TextWatcher;
import android.text.style.RelativeSizeSpan;
import android.text.style.StyleSpan;
import android.util.Pair;
import android.view.LayoutInflater;
import android.view.Menu;
import android.view.MenuInflater;
import android.view.MenuItem;
import android.view.View;
import android.view.ViewGroup;
import android.widget.AdapterView;
import android.widget.ArrayAdapter;
import android.widget.Button;
import android.widget.CheckBox;
import android.widget.CompoundButton;
import android.widget.EditText;
import android.widget.ImageButton;
import android.widget.SeekBar;
import android.widget.Spinner;
import android.widget.TextView;
import android.widget.Toast;

import androidx.annotation.NonNull;
import androidx.annotation.Nullable;
import androidx.appcompat.app.AlertDialog;
import androidx.appcompat.widget.SwitchCompat;
import androidx.cardview.widget.CardView;
import androidx.constraintlayout.widget.Group;
import androidx.lifecycle.Observer;
import androidx.preference.PreferenceManager;
import androidx.work.WorkManager;

import java.io.File;
import java.io.FileInputStream;
import java.io.IOException;
import java.io.InputStream;
import java.io.OutputStream;
import java.lang.reflect.Field;
import java.nio.charset.Charset;
import java.text.NumberFormat;
import java.util.ArrayList;
import java.util.Arrays;
import java.util.Collections;
import java.util.Comparator;
import java.util.Date;
import java.util.List;
import java.util.Locale;
import java.util.Map;
import java.util.Objects;
import java.util.SortedMap;

public class FragmentOptionsMisc extends FragmentBase implements SharedPreferences.OnSharedPreferenceChangeListener {
    private boolean resumed = false;
    private List<Pair<String, String>> languages = new ArrayList<>();

    private View view;
    private ImageButton ibHelp;

    private SwitchCompat swPowerMenu;
    private SwitchCompat swSendSelf;
    private SwitchCompat swExternalSearch;
    private SwitchCompat swSortAnswers;
    private SwitchCompat swExternalAnswer;
    private SwitchCompat swShortcuts;
    private SwitchCompat swICalTentative;
    private ImageButton ibICalTentative;
    private SwitchCompat swFts;
    private ImageButton ibFts;
    private TextView tvFtsIndexed;
    private TextView tvFtsPro;
    private SwitchCompat swClassification;
    private TextView tvClassMinProbability;
    private SeekBar sbClassMinProbability;
    private TextView tvClassMinDifference;
    private SeekBar sbClassMinDifference;
    private SwitchCompat swShowFiltered;
    private SwitchCompat swHapticFeedback;
    private ImageButton ibClassification;
    private Spinner spLanguage;
    private SwitchCompat swUpdates;
    private TextView tvGithubPrivacy;
    private ImageButton ibChannelUpdated;
    private SwitchCompat swCheckWeekly;
    private SwitchCompat swBeta;
    private TextView tvBitBucketPrivacy;
    private SwitchCompat swChangelog;
    private SwitchCompat swAnnouncements;
    private TextView tvAnnouncementsPrivacy;
    private SwitchCompat swCrashReports;
    private TextView tvUuid;
    private ImageButton ibCrashReports;
    private Button btnReset;
    private SwitchCompat swCleanupAttachments;
    private Button btnCleanup;
    private TextView tvLastCleanup;
    private TextView tvSdcard;

    private CardView cardAdvanced;
    private SwitchCompat swWatchdog;
    private SwitchCompat swExperiments;
    private TextView tvExperimentsHint;
    private SwitchCompat swMainLog;
    private SwitchCompat swMainLogMem;
    private SwitchCompat swProtocol;
    private SwitchCompat swLogInfo;
    private SwitchCompat swDebug;
    private SwitchCompat swCanary;
    private SwitchCompat swTest1;
    private SwitchCompat swTest2;
    private SwitchCompat swTest3;
    private SwitchCompat swTest4;
    private SwitchCompat swTest5;
    private SwitchCompat swHwAccel;
    private Button btnRepair;
    private Button btnDaily;
    private TextView tvLastDaily;
    private SwitchCompat swAutostart;
    private SwitchCompat swEmergency;
    private SwitchCompat swWorkManager;
    private SwitchCompat swTaskDescription;
    private SwitchCompat swExternalStorage;
    private TextView tvExternalStorageFolder;
    private SwitchCompat swIntegrity;
    private SwitchCompat swWal;
    private SwitchCompat swCheckpoints;
    private SwitchCompat swAnalyze;
    private SwitchCompat swAutoVacuum;
    private SwitchCompat swSyncExtra;
    private TextView tvSqliteCache;
    private SeekBar sbSqliteCache;
    private ImageButton ibSqliteCache;
    private SwitchCompat swOauthTabs;
    private TextView tvChunkSize;
    private SeekBar sbChunkSize;
    private TextView tvThreadRange;
    private SeekBar sbThreadRange;
    private SwitchCompat swAutoScroll;
    private SwitchCompat swUndoManager;
    private SwitchCompat swBrowserZoom;
    private SwitchCompat swFakeDark;
    private EditText etViewportHeight;
    private SwitchCompat swShowRecent;
    private SwitchCompat swModSeq;
    private SwitchCompat swPreamble;
    private SwitchCompat swUid;
    private SwitchCompat swExpunge;
    private SwitchCompat swUidExpunge;
    private SwitchCompat swAuthPlain;
    private SwitchCompat swAuthLogin;
    private SwitchCompat swAuthNtlm;
    private SwitchCompat swAuthSasl;
    private SwitchCompat swAuthApop;
    private SwitchCompat swUseTop;
    private SwitchCompat swForgetTop;
    private SwitchCompat swKeepAlivePoll;
    private SwitchCompat swEmptyPool;
    private SwitchCompat swIdleDone;
    private SwitchCompat swFastFetch;
    private TextView tvMaxBackoff;
    private SeekBar sbMaxBackOff;
    private SwitchCompat swLogarithmicBackoff;
    private SwitchCompat swExactAlarms;
    private SwitchCompat swNativeDkim;
    private SwitchCompat swNativeArc;
    private EditText etNativeArcWhitelist;
    private SwitchCompat swWebp;
    private SwitchCompat swAnimate;
    private SwitchCompat swEasyCorrect;
    private SwitchCompat swPastePlain;
    private SwitchCompat swInfra;
    private SwitchCompat swTldFlags;
    private SwitchCompat swJsonLd;
    private SwitchCompat swDupMsgId;
    private SwitchCompat swThreadByRef;
    private SwitchCompat swSaveUserFlags;
    private SwitchCompat swMdn;
    private SwitchCompat swAppChooser;
    private SwitchCompat swAppChooserShare;
    private SwitchCompat swAdjacentLinks;
    private SwitchCompat swAdjacentDocuments;
    private SwitchCompat swAdjacentPortrait;
    private SwitchCompat swAdjacentLandscape;
    private SwitchCompat swDeleteConfirmation;
    private SwitchCompat swDeleteNotification;
    private SwitchCompat swDmarcViewer;
    private EditText etKeywords;
    private SwitchCompat swTestIab;
    private Button btnImportProviders;
    private Button btnExportClassifier;
    private TextView tvProcessors;
    private TextView tvMemoryClass;
    private TextView tvMemoryUsage;
    private TextView tvStorageUsage;
    private TextView tvCacheUsage;
    private TextView tvContactInfo;
    private TextView tvSuffixes;
    private TextView tvAndroidId;
    private TextView tvFingerprint;
    private TextView tvCursorWindow;
    private Button btnGC;
    private Button btnCharsets;
    private Button btnFontMap;
    private Button btnFiles;
    private Button btnUris;
    private Button btnAllPermissions;
    private TextView tvPermissions;

    private Group grpUpdates;
    private Group grpBitbucket;
    private Group grpAnnouncements;
    private Group grpTest;

    private CardView cardDebug;

    private NumberFormat NF = NumberFormat.getNumberInstance();

    private static final int REQUEST_CLASSIFIER = 1;
    private static final long MIN_FILE_SIZE = 1024 * 1024L;

    final static List<String> RESET_OPTIONS = Collections.unmodifiableList(Arrays.asList(
            "sort_answers", "shortcuts", "ical_tentative", "fts",
            "classification", "class_min_probability", "class_min_difference",
            "show_filtered", "haptic_feedback",
            "language",
            "updates", "weekly", "beta", "show_changelog", "announcements",
            "crash_reports", "cleanup_attachments",
            "watchdog", "experiments", "main_log", "main_log_memory", "protocol", "log_level", "debug", "leak_canary",
            "test1", "test2", "test3", "test4", "test5",
            "emergency_file", "work_manager", "task_description", // "external_storage",
            "sqlite_integrity_check", "wal", "sqlite_checkpoints", "sqlite_analyze", "sqlite_auto_vacuum", "sqlite_sync_extra", "sqlite_cache",
            "oauth_tabs",
            "chunk_size", "thread_range",
            "autoscroll_editor", "undo_manager",
            "browser_zoom", "fake_dark",
            "show_recent",
            "use_modseq", "preamble", "uid_command", "perform_expunge", "uid_expunge",
            "auth_plain", "auth_login", "auth_ntlm", "auth_sasl", "auth_apop", "use_top", "forget_top",
            "keep_alive_poll", "empty_pool", "idle_done", "fast_fetch",
            "max_backoff_power", "logarithmic_backoff",
            "exact_alarms",
            "native_dkim", "native_arc", "native_arc_whitelist",
            "webp", "animate_images",
            "easy_correct", "paste_plain", "infra", "tld_flags", "json_ld", "dup_msgids", "thread_byref", "save_user_flags", "mdn",
            "app_chooser", "app_chooser_share", "adjacent_links", "adjacent_documents", "adjacent_portrait", "adjacent_landscape",
            "delete_confirmation", "delete_notification", "global_keywords", "test_iab"
    ));

    private final static String[] RESET_QUESTIONS = new String[]{
            "first", "app_support", "notify_archive",
            "message_swipe", "message_select", "message_junk",
            "folder_actions", "folder_sync",
            "crash_reports_asked", "review_asked", "review_later", "why",
            "reply_hint", "html_always_images", "open_full_confirmed", "open_amp_confirmed",
            "ask_images", "ask_html",
            "print_html_confirmed", "print_html_header", "print_html_images", "print_html_block_quotes",
            "reformatted_hint",
            "selected_folders", "move_1_confirmed", "move_n_confirmed",
            "last_search_senders", "last_search_recipients", "last_search_subject", "last_search_keywords", "last_search_message",
            "identities_asked", "identities_primary_hint",
            "raw_asked", "all_read_asked", "delete_asked",
            "cc_bcc", "inline_image_hint", "compose_reference", "send_dialog",
            "setup_reminder", "was_ignoring", "setup_advanced",
            "notifications_reminder", "datasaver_reminder",
            "signature_images_hint",
            "gmail_checked",
            "eml_auto_confirm",
            "open_with_pkg", "open_with_tabs",
            "gmail_checked", "outlook_checked",
            "redmi_note",
            "accept_space", "accept_unsupported",
            "junk_hint",
            "last_update_check", "last_announcement_check"
    };

    @Override
    public void onCreate(Bundle savedInstanceState) {
        super.onCreate(savedInstanceState);

        Locale slocale = Resources.getSystem().getConfiguration().locale;
        for (String tag : getResources().getAssets().getLocales())
            languages.add(new Pair<>(tag, Locale.forLanguageTag(tag).getDisplayName(slocale)));

        Collections.sort(languages, new Comparator<Pair<String, String>>() {
            @Override
            public int compare(Pair<String, String> l1, Pair<String, String> l2) {
                return l1.second.compareTo(l2.second);
            }
        });
    }

    @Override
    @Nullable
    public View onCreateView(@NonNull LayoutInflater inflater, @Nullable ViewGroup container, @Nullable Bundle savedInstanceState) {
        setSubtitle(R.string.title_setup);
        setHasOptionsMenu(true);

        view = inflater.inflate(R.layout.fragment_options_misc, container, false);

        // Get controls

        ibHelp = view.findViewById(R.id.ibHelp);
        swPowerMenu = view.findViewById(R.id.swPowerMenu);
        swSendSelf = view.findViewById(R.id.swSendSelf);
        swExternalSearch = view.findViewById(R.id.swExternalSearch);
        swSortAnswers = view.findViewById(R.id.swSortAnswers);
        swExternalAnswer = view.findViewById(R.id.swExternalAnswer);
        swShortcuts = view.findViewById(R.id.swShortcuts);
        swICalTentative = view.findViewById(R.id.swICalTentative);
        ibICalTentative = view.findViewById(R.id.ibICalTentative);
        swFts = view.findViewById(R.id.swFts);
        ibFts = view.findViewById(R.id.ibFts);
        tvFtsIndexed = view.findViewById(R.id.tvFtsIndexed);
        tvFtsPro = view.findViewById(R.id.tvFtsPro);
        swClassification = view.findViewById(R.id.swClassification);
        ibClassification = view.findViewById(R.id.ibClassification);
        tvClassMinProbability = view.findViewById(R.id.tvClassMinProbability);
        sbClassMinProbability = view.findViewById(R.id.sbClassMinProbability);
        tvClassMinDifference = view.findViewById(R.id.tvClassMinDifference);
        sbClassMinDifference = view.findViewById(R.id.sbClassMinDifference);
        swShowFiltered = view.findViewById(R.id.swShowFiltered);
        swHapticFeedback = view.findViewById(R.id.swHapticFeedback);
        spLanguage = view.findViewById(R.id.spLanguage);
        swUpdates = view.findViewById(R.id.swUpdates);
        tvGithubPrivacy = view.findViewById(R.id.tvGithubPrivacy);
        ibChannelUpdated = view.findViewById(R.id.ibChannelUpdated);
        swCheckWeekly = view.findViewById(R.id.swWeekly);
        swBeta = view.findViewById(R.id.swBeta);
        tvBitBucketPrivacy = view.findViewById(R.id.tvBitBucketPrivacy);
        swChangelog = view.findViewById(R.id.swChangelog);
        swAnnouncements = view.findViewById(R.id.swAnnouncements);
        tvAnnouncementsPrivacy = view.findViewById(R.id.tvAnnouncementsPrivacy);
        swCrashReports = view.findViewById(R.id.swCrashReports);
        tvUuid = view.findViewById(R.id.tvUuid);
        ibCrashReports = view.findViewById(R.id.ibCrashReports);
        btnReset = view.findViewById(R.id.btnReset);
        swCleanupAttachments = view.findViewById(R.id.swCleanupAttachments);
        btnCleanup = view.findViewById(R.id.btnCleanup);
        tvLastCleanup = view.findViewById(R.id.tvLastCleanup);
        tvSdcard = view.findViewById(R.id.tvSdcard);

        cardAdvanced = view.findViewById(R.id.cardAdvanced);
        swWatchdog = view.findViewById(R.id.swWatchdog);
        swExperiments = view.findViewById(R.id.swExperiments);
        tvExperimentsHint = view.findViewById(R.id.tvExperimentsHint);
        swMainLog = view.findViewById(R.id.swMainLog);
        swMainLogMem = view.findViewById(R.id.swMainLogMem);
        swProtocol = view.findViewById(R.id.swProtocol);
        swLogInfo = view.findViewById(R.id.swLogInfo);
        swDebug = view.findViewById(R.id.swDebug);
        swCanary = view.findViewById(R.id.swCanary);
        swTest1 = view.findViewById(R.id.swTest1);
        swTest2 = view.findViewById(R.id.swTest2);
        swTest3 = view.findViewById(R.id.swTest3);
        swTest4 = view.findViewById(R.id.swTest4);
        swTest5 = view.findViewById(R.id.swTest5);
        swHwAccel = view.findViewById(R.id.swHwAccel);
        btnRepair = view.findViewById(R.id.btnRepair);
        btnDaily = view.findViewById(R.id.btnDaily);
        tvLastDaily = view.findViewById(R.id.tvLastDaily);
        swAutostart = view.findViewById(R.id.swAutostart);
        swEmergency = view.findViewById(R.id.swEmergency);
        swWorkManager = view.findViewById(R.id.swWorkManager);
        swTaskDescription = view.findViewById(R.id.swTaskDescription);
        swExternalStorage = view.findViewById(R.id.swExternalStorage);
        tvExternalStorageFolder = view.findViewById(R.id.tvExternalStorageFolder);
        swIntegrity = view.findViewById(R.id.swIntegrity);
        swWal = view.findViewById(R.id.swWal);
        swCheckpoints = view.findViewById(R.id.swCheckpoints);
        swAnalyze = view.findViewById(R.id.swAnalyze);
        swAutoVacuum = view.findViewById(R.id.swAutoVacuum);
        swSyncExtra = view.findViewById(R.id.swSyncExtra);
        tvSqliteCache = view.findViewById(R.id.tvSqliteCache);
        sbSqliteCache = view.findViewById(R.id.sbSqliteCache);
        ibSqliteCache = view.findViewById(R.id.ibSqliteCache);
        swOauthTabs = view.findViewById(R.id.swOauthTabs);
        tvChunkSize = view.findViewById(R.id.tvChunkSize);
        sbChunkSize = view.findViewById(R.id.sbChunkSize);
        tvThreadRange = view.findViewById(R.id.tvThreadRange);
        sbThreadRange = view.findViewById(R.id.sbThreadRange);
        swAutoScroll = view.findViewById(R.id.swAutoScroll);
        swUndoManager = view.findViewById(R.id.swUndoManager);
        swBrowserZoom = view.findViewById(R.id.swBrowserZoom);
        swFakeDark = view.findViewById(R.id.swFakeDark);
        etViewportHeight = view.findViewById(R.id.etViewportHeight);
        swShowRecent = view.findViewById(R.id.swShowRecent);
        swModSeq = view.findViewById(R.id.swModSeq);
        swPreamble = view.findViewById(R.id.swPreamble);
        swUid = view.findViewById(R.id.swUid);
        swExpunge = view.findViewById(R.id.swExpunge);
        swUidExpunge = view.findViewById(R.id.swUidExpunge);
        swAuthPlain = view.findViewById(R.id.swAuthPlain);
        swAuthLogin = view.findViewById(R.id.swAuthLogin);
        swAuthNtlm = view.findViewById(R.id.swAuthNtlm);
        swAuthSasl = view.findViewById(R.id.swAuthSasl);
        swAuthApop = view.findViewById(R.id.swAuthApop);
        swUseTop = view.findViewById(R.id.swUseTop);
        swForgetTop = view.findViewById(R.id.swForgetTop);
        swKeepAlivePoll = view.findViewById(R.id.swKeepAlivePoll);
        swEmptyPool = view.findViewById(R.id.swEmptyPool);
        swIdleDone = view.findViewById(R.id.swIdleDone);
        swFastFetch = view.findViewById(R.id.swFastFetch);
        tvMaxBackoff = view.findViewById(R.id.tvMaxBackoff);
        sbMaxBackOff = view.findViewById(R.id.sbMaxBackOff);
        swLogarithmicBackoff = view.findViewById(R.id.swLogarithmicBackoff);
        swExactAlarms = view.findViewById(R.id.swExactAlarms);
        swNativeDkim = view.findViewById(R.id.swNativeDkim);
        swNativeArc = view.findViewById(R.id.swNativeArc);
        etNativeArcWhitelist = view.findViewById(R.id.etNativeArcWhitelist);
        swWebp = view.findViewById(R.id.swWebp);
        swAnimate = view.findViewById(R.id.swAnimate);
        swEasyCorrect = view.findViewById(R.id.swEasyCorrect);
        swPastePlain = view.findViewById(R.id.swPastePlain);
        swInfra = view.findViewById(R.id.swInfra);
        swTldFlags = view.findViewById(R.id.swTldFlags);
        swJsonLd = view.findViewById(R.id.swJsonLd);
        swDupMsgId = view.findViewById(R.id.swDupMsgId);
        swThreadByRef = view.findViewById(R.id.swThreadByRef);
        swSaveUserFlags = view.findViewById(R.id.swSaveUserFlags);
        swMdn = view.findViewById(R.id.swMdn);
        swAppChooser = view.findViewById(R.id.swAppChooser);
        swAppChooserShare = view.findViewById(R.id.swAppChooserShare);
        swAdjacentLinks = view.findViewById(R.id.swAdjacentLinks);
        swAdjacentDocuments = view.findViewById(R.id.swAdjacentDocuments);
        swAdjacentPortrait = view.findViewById(R.id.swAdjacentPortrait);
        swAdjacentLandscape = view.findViewById(R.id.swAdjacentLandscape);
        swDeleteConfirmation = view.findViewById(R.id.swDeleteConfirmation);
        swDeleteNotification = view.findViewById(R.id.swDeleteNotification);
        swDmarcViewer = view.findViewById(R.id.swDmarcViewer);
        etKeywords = view.findViewById(R.id.etKeywords);
        swTestIab = view.findViewById(R.id.swTestIab);
        btnImportProviders = view.findViewById(R.id.btnImportProviders);
        btnExportClassifier = view.findViewById(R.id.btnExportClassifier);
        tvProcessors = view.findViewById(R.id.tvProcessors);
        tvMemoryClass = view.findViewById(R.id.tvMemoryClass);
        tvMemoryUsage = view.findViewById(R.id.tvMemoryUsage);
        tvStorageUsage = view.findViewById(R.id.tvStorageUsage);
        tvCacheUsage = view.findViewById(R.id.tvCacheUsage);
        tvContactInfo = view.findViewById(R.id.tvContactInfo);
        tvSuffixes = view.findViewById(R.id.tvSuffixes);
        tvAndroidId = view.findViewById(R.id.tvAndroidId);
        tvFingerprint = view.findViewById(R.id.tvFingerprint);
        tvCursorWindow = view.findViewById(R.id.tvCursorWindow);
        btnGC = view.findViewById(R.id.btnGC);
        btnCharsets = view.findViewById(R.id.btnCharsets);
        btnFontMap = view.findViewById(R.id.btnFontMap);
        btnFiles = view.findViewById(R.id.btnFiles);
        btnUris = view.findViewById(R.id.btnUris);
        btnAllPermissions = view.findViewById(R.id.btnAllPermissions);
        tvPermissions = view.findViewById(R.id.tvPermissions);

        grpUpdates = view.findViewById(R.id.grpUpdates);
        grpBitbucket = view.findViewById(R.id.grpBitbucket);
        grpAnnouncements = view.findViewById(R.id.grpAnnouncements);
        grpTest = view.findViewById(R.id.grpTest);

        cardDebug = view.findViewById(R.id.cardDebug);

        setOptions();

        // Wire controls

        final SharedPreferences prefs = PreferenceManager.getDefaultSharedPreferences(getContext());

        ibHelp.setOnClickListener(new View.OnClickListener() {
            @Override
            public void onClick(View v) {
                Helper.view(v.getContext(), Helper.getSupportUri(v.getContext(), "Options:misc"), false);
            }
        });

        swPowerMenu.setOnCheckedChangeListener(new CompoundButton.OnCheckedChangeListener() {
            @Override
            public void onCheckedChanged(CompoundButton compoundButton, boolean checked) {
                if (Build.VERSION.SDK_INT >= Build.VERSION_CODES.R)
                    Helper.enableComponent(getContext(), ServicePowerControl.class, checked);
            }
        });

        swSendSelf.setOnCheckedChangeListener(new CompoundButton.OnCheckedChangeListener() {
            @Override
            public void onCheckedChanged(CompoundButton compoundButton, boolean checked) {
                Helper.enableComponent(getContext(), ActivitySendSelf.class, checked);
            }
        });

        swExternalSearch.setOnCheckedChangeListener(new CompoundButton.OnCheckedChangeListener() {
            @Override
            public void onCheckedChanged(CompoundButton compoundButton, boolean checked) {
                Helper.enableComponent(getContext(), ActivitySearch.class, checked);
            }
        });

        swSortAnswers.setOnCheckedChangeListener(new CompoundButton.OnCheckedChangeListener() {
            @Override
            public void onCheckedChanged(CompoundButton compoundButton, boolean checked) {
                prefs.edit().putBoolean("sort_answers", checked).apply();
            }
        });

        swExternalAnswer.setOnCheckedChangeListener(new CompoundButton.OnCheckedChangeListener() {
            @Override
            public void onCheckedChanged(CompoundButton compoundButton, boolean checked) {
                Helper.enableComponent(getContext(), ActivityAnswer.class, checked);
            }
        });

        swShortcuts.setOnCheckedChangeListener(new CompoundButton.OnCheckedChangeListener() {
            @Override
            public void onCheckedChanged(CompoundButton compoundButton, boolean checked) {
                prefs.edit().putBoolean("shortcuts", checked).commit(); // apply won't work here
            }
        });

        swICalTentative.setVisibility(BuildConfig.PLAY_STORE_RELEASE ? View.GONE : View.VISIBLE);
        swICalTentative.setOnCheckedChangeListener(new CompoundButton.OnCheckedChangeListener() {
            @Override
            public void onCheckedChanged(CompoundButton compoundButton, boolean checked) {
                prefs.edit().putBoolean("ical_tentative", checked).apply();
            }
        });

        ibICalTentative.setOnClickListener(new View.OnClickListener() {
            @Override
            public void onClick(View v) {
                Helper.viewFAQ(v.getContext(), 186);
            }
        });

        swFts.setOnCheckedChangeListener(new CompoundButton.OnCheckedChangeListener() {
            @Override
            public void onCheckedChanged(CompoundButton compoundButton, boolean checked) {
                prefs.edit().putBoolean("fts", checked).apply();

                WorkerFts.init(getContext(), true);

                if (!checked) {
                    Bundle args = new Bundle();

                    new SimpleTask<Void>() {
                        @Override
                        protected Void onExecute(Context context, Bundle args) {
                            try {
                                SQLiteDatabase sdb = Fts4DbHelper.getInstance(context);
                                Fts4DbHelper.delete(sdb);
                                Fts4DbHelper.optimize(sdb);
                            } catch (SQLiteDatabaseCorruptException ex) {
                                Log.e(ex);
                                Fts4DbHelper.delete(context);
                            }

                            DB db = DB.getInstance(context);
                            db.message().resetFts();

                            return null;
                        }

                        @Override
                        protected void onException(Bundle args, Throwable ex) {
                            Log.unexpectedError(getParentFragmentManager(), ex);
                        }
                    }.execute(FragmentOptionsMisc.this, args, "fts:reset");
                }
            }
        });

        ibFts.setOnClickListener(new View.OnClickListener() {
            @Override
            public void onClick(View v) {
                Helper.viewFAQ(v.getContext(), 13);
            }
        });

        Helper.linkPro(tvFtsPro);

        swClassification.setOnCheckedChangeListener(new CompoundButton.OnCheckedChangeListener() {
            private int count = 0;

            @Override
            public void onCheckedChanged(CompoundButton buttonView, boolean checked) {
                prefs.edit().putBoolean("classification", checked).apply();
                if (!checked) {
                    count++;
                    if (count >= 3) {
                        count = 0;
                        MessageClassifier.clear(buttonView.getContext());
                        ToastEx.makeText(buttonView.getContext(), R.string.title_reset, Toast.LENGTH_LONG).show();
                    }
                }
            }
        });

        ibClassification.setOnClickListener(new View.OnClickListener() {
            @Override
            public void onClick(View v) {
                Helper.viewFAQ(v.getContext(), 163);
            }
        });

        sbClassMinProbability.setOnSeekBarChangeListener(new SeekBar.OnSeekBarChangeListener() {
            @Override
            public void onProgressChanged(SeekBar seekBar, int progress, boolean fromUser) {
                prefs.edit().putInt("class_min_probability", progress).apply();
            }

            @Override
            public void onStartTrackingTouch(SeekBar seekBar) {
                // Do nothing
            }

            @Override
            public void onStopTrackingTouch(SeekBar seekBar) {
                // Do nothing
            }
        });

        sbClassMinDifference.setOnSeekBarChangeListener(new SeekBar.OnSeekBarChangeListener() {
            @Override
            public void onProgressChanged(SeekBar seekBar, int progress, boolean fromUser) {
                prefs.edit().putInt("class_min_difference", progress).apply();
            }

            @Override
            public void onStartTrackingTouch(SeekBar seekBar) {
                // Do nothing
            }

            @Override
            public void onStopTrackingTouch(SeekBar seekBar) {
                // Do nothing
            }
        });

        swShowFiltered.setOnCheckedChangeListener(new CompoundButton.OnCheckedChangeListener() {
            @Override
            public void onCheckedChanged(CompoundButton buttonView, boolean isChecked) {
                prefs.edit().putBoolean("show_filtered", isChecked).apply();
            }
        });

        swHapticFeedback.setOnCheckedChangeListener(new CompoundButton.OnCheckedChangeListener() {
            @Override
            public void onCheckedChanged(CompoundButton buttonView, boolean isChecked) {
                prefs.edit().putBoolean("haptic_feedback", isChecked).apply();
            }
        });

        spLanguage.setOnItemSelectedListener(new AdapterView.OnItemSelectedListener() {
            @Override
            public void onItemSelected(AdapterView<?> adapterView, View view, int position, long id) {
                String current = prefs.getString("language", null);
                String selected = (position == 0 ? null : languages.get(position - 1).first);
                if (Objects.equals(current, selected))
                    return;

                String title = (position == 0
                        ? getString(R.string.title_advanced_language_system)
                        : languages.get(position - 1).second);
                new AlertDialog.Builder(adapterView.getContext())
                        .setIcon(R.drawable.twotone_help_24)
                        .setTitle(title)
                        .setMessage(R.string.title_advanced_english_hint)
                        .setPositiveButton(android.R.string.ok, new DialogInterface.OnClickListener() {
                            @Override
                            public void onClick(DialogInterface dialog, int which) {
                                // apply won't work here
                                if (selected == null)
                                    prefs.edit().remove("language").commit();
                                else
                                    prefs.edit().putString("language", selected).commit();
                            }
                        })
                        .setNegativeButton(android.R.string.cancel, new DialogInterface.OnClickListener() {
                            @Override
                            public void onClick(DialogInterface dialog, int which) {
                                // Do nothing
                            }
                        })
                        .setOnDismissListener(new DialogInterface.OnDismissListener() {
                            @Override
                            public void onDismiss(DialogInterface dialog) {
                                setOptions();
                            }
                        })
                        .show();
            }

            @Override
            public void onNothingSelected(AdapterView<?> parent) {
                prefs.edit().remove("language").commit();
            }
        });

        swUpdates.setOnCheckedChangeListener(new CompoundButton.OnCheckedChangeListener() {
            @Override
            public void onCheckedChanged(CompoundButton compoundButton, boolean checked) {
                prefs.edit().putBoolean("updates", checked).apply();
                swCheckWeekly.setEnabled(checked);
                swBeta.setEnabled(checked);
                if (!checked) {
                    NotificationManager nm =
                            Helper.getSystemService(getContext(), NotificationManager.class);
                    nm.cancel(NotificationHelper.NOTIFICATION_UPDATE);
                }
            }
        });

        tvGithubPrivacy.getPaint().setUnderlineText(true);
        tvGithubPrivacy.setOnClickListener(new View.OnClickListener() {
            @Override
            public void onClick(View v) {
                Helper.view(v.getContext(), Uri.parse(Helper.GITHUB_PRIVACY_URI), true);
            }
        });

        final Intent channelUpdate = new Intent(Settings.ACTION_CHANNEL_NOTIFICATION_SETTINGS)
                .putExtra(Settings.EXTRA_APP_PACKAGE, getContext().getPackageName())
                .putExtra(Settings.EXTRA_CHANNEL_ID, "update");

        ibChannelUpdated.setVisibility(View.GONE);
        ibChannelUpdated.setOnClickListener(new View.OnClickListener() {
            @Override
            public void onClick(View v) {
                v.getContext().startActivity(channelUpdate);
            }
        });

        swCheckWeekly.setOnCheckedChangeListener(new CompoundButton.OnCheckedChangeListener() {
            @Override
            public void onCheckedChanged(CompoundButton compoundButton, boolean checked) {
                prefs.edit().putBoolean("weekly", checked).apply();
            }
        });

        swBeta.setOnCheckedChangeListener(new CompoundButton.OnCheckedChangeListener() {
            @Override
            public void onCheckedChanged(CompoundButton compoundButton, boolean checked) {
                prefs.edit().putBoolean("beta", checked).apply();
            }
        });

        tvBitBucketPrivacy.getPaint().setUnderlineText(true);
        tvBitBucketPrivacy.setOnClickListener(new View.OnClickListener() {
            @Override
            public void onClick(View v) {
                Helper.view(v.getContext(), Uri.parse(Helper.BITBUCKET_PRIVACY_URI), true);
            }
        });

        swChangelog.setOnCheckedChangeListener(new CompoundButton.OnCheckedChangeListener() {
            @Override
            public void onCheckedChanged(CompoundButton compoundButton, boolean checked) {
                prefs.edit().putBoolean("show_changelog", checked).apply();
            }
        });

        swAnnouncements.setOnCheckedChangeListener(new CompoundButton.OnCheckedChangeListener() {
            @Override
            public void onCheckedChanged(CompoundButton compoundButton, boolean checked) {
                prefs.edit().putBoolean("announcements", checked).apply();
            }
        });

        tvAnnouncementsPrivacy.getPaint().setUnderlineText(true);
        tvAnnouncementsPrivacy.setOnClickListener(new View.OnClickListener() {
            @Override
            public void onClick(View v) {
                Helper.view(v.getContext(), Uri.parse(Helper.GITHUB_PRIVACY_URI), true);
            }
        });

        swCrashReports.setOnCheckedChangeListener(new CompoundButton.OnCheckedChangeListener() {
            @Override
            public void onCheckedChanged(CompoundButton compoundButton, boolean checked) {
                prefs.edit()
                        .remove("crash_report_count")
                        .putBoolean("crash_reports", checked)
                        .apply();
                Log.setCrashReporting(checked);
            }
        });

        ibCrashReports.setOnClickListener(new View.OnClickListener() {
            @Override
            public void onClick(View v) {
                Helper.viewFAQ(v.getContext(), 104);
            }
        });

        btnReset.setOnClickListener(new View.OnClickListener() {
            @Override
            public void onClick(View v) {
                onResetQuestions();
            }
        });

        swCleanupAttachments.setOnCheckedChangeListener(new CompoundButton.OnCheckedChangeListener() {
            @Override
            public void onCheckedChanged(CompoundButton compoundButton, boolean checked) {
                prefs.edit().putBoolean("cleanup_attachments", checked).apply();
            }
        });

        btnCleanup.setOnClickListener(new View.OnClickListener() {
            @Override
            public void onClick(View view) {
                onCleanup();
            }
        });

        tvSdcard.setPaintFlags(tvSdcard.getPaintFlags() | Paint.UNDERLINE_TEXT_FLAG);
        tvSdcard.setOnClickListener(new View.OnClickListener() {
            @Override
            public void onClick(View v) {
                Helper.viewFAQ(v.getContext(), 93);
            }
        });

        swWatchdog.setOnCheckedChangeListener(new CompoundButton.OnCheckedChangeListener() {
            @Override
            public void onCheckedChanged(CompoundButton compoundButton, boolean checked) {
                prefs.edit().putBoolean("watchdog", checked).apply();
            }
        });

        tvExperimentsHint.setPaintFlags(tvExperimentsHint.getPaintFlags() | Paint.UNDERLINE_TEXT_FLAG);
        tvExperimentsHint.setOnClickListener(new View.OnClickListener() {
            @Override
            public void onClick(View v) {
                Helper.viewFAQ(v.getContext(), 125);
            }
        });

        swExperiments.setOnCheckedChangeListener(new CompoundButton.OnCheckedChangeListener() {
            @Override
            public void onCheckedChanged(CompoundButton compoundButton, boolean checked) {
                prefs.edit().putBoolean("experiments", checked).apply();
            }
        });

        swMainLog.setOnCheckedChangeListener(new CompoundButton.OnCheckedChangeListener() {
            @Override
            public void onCheckedChanged(CompoundButton compoundButton, boolean checked) {
                prefs.edit().putBoolean("main_log", checked).apply();
                swMainLogMem.setEnabled(checked);
            }
        });

        swMainLogMem.setOnCheckedChangeListener(new CompoundButton.OnCheckedChangeListener() {
            @Override
            public void onCheckedChanged(CompoundButton compoundButton, boolean checked) {
                prefs.edit().putBoolean("main_log_memory", checked).apply();
            }
        });

        swProtocol.setOnCheckedChangeListener(new CompoundButton.OnCheckedChangeListener() {
            @Override
            public void onCheckedChanged(CompoundButton compoundButton, boolean checked) {
                prefs.edit().putBoolean("protocol", checked).apply();
                if (checked)
                    prefs.edit()
                            .putLong("protocol_since", new Date().getTime())
                            .apply();
                else
                    EntityLog.clear(compoundButton.getContext());
            }
        });

        swLogInfo.setOnCheckedChangeListener(new CompoundButton.OnCheckedChangeListener() {
            @Override
            public void onCheckedChanged(CompoundButton v, boolean checked) {
                prefs.edit().putInt("log_level", checked ? android.util.Log.INFO : android.util.Log.WARN).apply();
            }
        });

        swDebug.setOnCheckedChangeListener(new CompoundButton.OnCheckedChangeListener() {
            @Override
            public void onCheckedChanged(CompoundButton compoundButton, boolean checked) {
                prefs.edit().putBoolean("debug", checked).apply();
                cardDebug.setVisibility(checked || BuildConfig.DEBUG ? View.VISIBLE : View.GONE);
                if (checked)
                    view.post(new Runnable() {
                        @Override
                        public void run() {
                            try {
                                view.scrollTo(0, cardAdvanced.getTop() + swDebug.getTop());
                            } catch (Throwable ex) {
                                Log.e(ex);
                            }
                        }
                    });
            }
        });

        swCanary.setVisibility(BuildConfig.DEBUG ? View.VISIBLE : View.GONE);
        swCanary.setOnCheckedChangeListener(new CompoundButton.OnCheckedChangeListener() {
            @Override
            public void onCheckedChanged(CompoundButton compoundButton, boolean checked) {
                prefs.edit().putBoolean("leak_canary", checked).apply();
                CoalMine.setup(checked);
            }
        });

        swTest1.setOnCheckedChangeListener(new CompoundButton.OnCheckedChangeListener() {
            @Override
            public void onCheckedChanged(CompoundButton compoundButton, boolean checked) {
                prefs.edit().putBoolean("test1", checked).apply();
            }
        });

        swTest2.setOnCheckedChangeListener(new CompoundButton.OnCheckedChangeListener() {
            @Override
            public void onCheckedChanged(CompoundButton compoundButton, boolean checked) {
                prefs.edit().putBoolean("test2", checked).apply();
            }
        });

        swTest3.setOnCheckedChangeListener(new CompoundButton.OnCheckedChangeListener() {
            @Override
            public void onCheckedChanged(CompoundButton compoundButton, boolean checked) {
                prefs.edit().putBoolean("test3", checked).apply();
            }
        });

        swTest4.setOnCheckedChangeListener(new CompoundButton.OnCheckedChangeListener() {
            @Override
            public void onCheckedChanged(CompoundButton compoundButton, boolean checked) {
                prefs.edit().putBoolean("test4", checked).apply();
            }
        });

        swTest5.setOnCheckedChangeListener(new CompoundButton.OnCheckedChangeListener() {
            @Override
            public void onCheckedChanged(CompoundButton compoundButton, boolean checked) {
                prefs.edit().putBoolean("test5", checked).apply();
            }
        });

        btnRepair.setOnClickListener(new View.OnClickListener() {
            @Override
            public void onClick(View v) {
                if (BuildConfig.DEBUG)
                    new AlertDialog.Builder(view.getContext())
                            .setIcon(R.drawable.twotone_bug_report_24)
                            .setTitle(R.string.title_advanced_repair)
                            .setPositiveButton(android.R.string.ok, new DialogInterface.OnClickListener() {
                                @Override
                                public void onClick(DialogInterface dialog, int which) {
                                    new SimpleTask<Void>() {
                                        @Override
                                        protected void onPostExecute(Bundle args) {
                                            prefs.edit().remove("debug").apply();
                                        }

                                        @Override
                                        protected Void onExecute(Context context, Bundle args) throws Throwable {
                                            DB db = DB.getInstance(context);

                                            List<EntityAccount> accounts = db.account().getAccounts();
                                            if (accounts == null)
                                                return null;

                                            for (EntityAccount account : accounts) {
                                                if (account.protocol != EntityAccount.TYPE_IMAP)
                                                    continue;

                                                List<EntityFolder> folders = db.folder().getFolders(account.id, false, false);
                                                if (folders == null)
                                                    continue;

                                                EntityFolder inbox = db.folder().getFolderByType(account.id, EntityFolder.INBOX);
                                                for (EntityFolder folder : folders) {
                                                    if (inbox == null && "inbox".equalsIgnoreCase(folder.name))
                                                        folder.type = EntityFolder.INBOX;

                                                    if (!EntityFolder.USER.equals(folder.type) &&
                                                            !EntityFolder.SYSTEM.equals(folder.type)) {
                                                        EntityLog.log(context, "Repairing " + account.name + ":" + folder.type);
                                                        folder.setProperties();
                                                        folder.setSpecials(account);
                                                        db.folder().updateFolder(folder);
                                                    }
                                                }
                                            }

                                            return null;
                                        }

                                        @Override
                                        protected void onExecuted(Bundle args, Void data) {
                                            ToastEx.makeText(v.getContext(), R.string.title_completed, Toast.LENGTH_LONG).show();
                                            ServiceSynchronize.reload(v.getContext(), null, true, "repair");
                                        }

                                        @Override
                                        protected void onException(Bundle args, Throwable ex) {
                                            Log.unexpectedError(getParentFragmentManager(), ex);
                                        }
                                    }.execute(FragmentOptionsMisc.this, new Bundle(), "repair");
                                }
                            })
                            .setNegativeButton(android.R.string.cancel, new DialogInterface.OnClickListener() {
                                @Override
                                public void onClick(DialogInterface dialog, int which) {
                                    // Do nothing
                                }
                            })
                            .show();
            }
        });

        btnDaily.setOnClickListener(new View.OnClickListener() {
            @Override
            public void onClick(View v) {
                new SimpleTask<Void>() {
                    @Override
                    protected Void onExecute(Context context, Bundle args) throws Throwable {
                        WorkerDailyRules.daily(context);
                        return null;
                    }

                    @Override
                    protected void onException(Bundle args, Throwable ex) {
                        Log.unexpectedError(getParentFragmentManager(), ex);
                    }
                }.execute(FragmentOptionsMisc.this, new Bundle(), "daily");
            }
        });

        swAutostart.setOnCheckedChangeListener(new CompoundButton.OnCheckedChangeListener() {
            @Override
            public void onCheckedChanged(CompoundButton v, boolean checked) {
                Helper.enableComponent(v.getContext(), ReceiverAutoStart.class, checked);
            }
        });

        swEmergency.setOnCheckedChangeListener(new CompoundButton.OnCheckedChangeListener() {
            @Override
            public void onCheckedChanged(CompoundButton v, boolean checked) {
                prefs.edit().putBoolean("emergency_file", checked).apply();
            }
        });

        swWorkManager.setOnCheckedChangeListener(new CompoundButton.OnCheckedChangeListener() {
            @Override
            public void onCheckedChanged(CompoundButton buttonView, boolean isChecked) {
                prefs.edit().putBoolean("work_manager", isChecked).apply();
            }
        });
<<<<<<< HEAD
        swHwAccel.setOnCheckedChangeListener(new CompoundButton.OnCheckedChangeListener() { @Override public void onCheckedChanged(CompoundButton buttonView, boolean isChecked) {prefs.edit().putBoolean("hw_accel", isChecked).commit();}});
=======

        swTaskDescription.setOnCheckedChangeListener(new CompoundButton.OnCheckedChangeListener() {
            @Override
            public void onCheckedChanged(CompoundButton v, boolean isChecked) {
                prefs.edit().putBoolean("task_description", isChecked).apply();
            }
        });

>>>>>>> c8083ca5
        swExternalStorage.setEnabled(Helper.getExternalFilesDir(getContext()) != null);
        swExternalStorage.setOnCheckedChangeListener(new CompoundButton.OnCheckedChangeListener() {
            @Override
            public void onCheckedChanged(CompoundButton buttonView, boolean isChecked) {
                SharedPreferences.Editor editor = prefs.edit();
                editor.putBoolean("external_storage", isChecked);
                editor.apply();

                Bundle args = new Bundle();
                args.putBoolean("external_storage", isChecked);

                new SimpleTask<Integer>() {
                    @Override
                    protected Integer onExecute(Context context, Bundle args) throws IOException {
                        boolean external_storage = args.getBoolean("external_storage");

                        File sourceRoot = (!external_storage
                                ? Helper.getExternalFilesDir(context)
                                : context.getFilesDir());

                        File targetRoot = (external_storage
                                ? Helper.getExternalFilesDir(context)
                                : context.getFilesDir());

                        File source = new File(sourceRoot, "attachments");
                        File target = new File(targetRoot, "attachments");
                        source.mkdirs();
                        target.mkdirs();

                        File[] attachments = source.listFiles();
                        if (attachments != null)
                            for (File attachment : attachments) {
                                File dest = new File(target, attachment.getName());
                                Log.w("Move " + attachment + " to " + dest);
                                Helper.copy(attachment, dest);
                                Helper.secureDelete(attachment);
                            }

                        return (attachments == null ? -1 : attachments.length);
                    }

                    @Override
                    protected void onExecuted(Bundle args, Integer count) {
                        String msg = String.format("Moved %d attachments", count);
                        ToastEx.makeText(getContext(), msg, Toast.LENGTH_LONG).show();
                    }

                    @Override
                    protected void onException(Bundle args, Throwable ex) {
                        Log.unexpectedError(getParentFragmentManager(), ex);
                    }
                }.execute(FragmentOptionsMisc.this, args, "external");
            }
        });

        swIntegrity.setOnCheckedChangeListener(new CompoundButton.OnCheckedChangeListener() {
            @Override
            public void onCheckedChanged(CompoundButton v, boolean checked) {
                prefs.edit()
                        .putBoolean("sqlite_integrity_check", checked)
                        .remove("debug")
                        .commit();
                ApplicationEx.restart(v.getContext(), "sqlite_integrity_check");
            }
        });

        swWal.setOnCheckedChangeListener(new CompoundButton.OnCheckedChangeListener() {
            @Override
            public void onCheckedChanged(CompoundButton compoundButton, boolean checked) {
                prefs.edit().putBoolean("wal", checked).commit(); // apply won't work here
            }
        });

        swCheckpoints.setOnCheckedChangeListener(new CompoundButton.OnCheckedChangeListener() {
            @Override
            public void onCheckedChanged(CompoundButton compoundButton, boolean checked) {
                prefs.edit().putBoolean("sqlite_checkpoints", checked).apply();
            }
        });

        swAnalyze.setOnCheckedChangeListener(new CompoundButton.OnCheckedChangeListener() {
            @Override
            public void onCheckedChanged(CompoundButton compoundButton, boolean checked) {
                prefs.edit().putBoolean("sqlite_analyze", checked).apply();
            }
        });

        swAutoVacuum.setOnCheckedChangeListener(new CompoundButton.OnCheckedChangeListener() {
            @Override
            public void onCheckedChanged(CompoundButton v, boolean checked) {
                prefs.edit()
                        .putBoolean("sqlite_auto_vacuum", checked)
                        .remove("debug")
                        .commit();
                ApplicationEx.restart(v.getContext(), "sqlite_auto_vacuum");
            }
        });

        swSyncExtra.setOnCheckedChangeListener(new CompoundButton.OnCheckedChangeListener() {
            @Override
            public void onCheckedChanged(CompoundButton v, boolean checked) {
                prefs.edit()
                        .putBoolean("sqlite_sync_extra", checked)
                        .remove("debug")
                        .commit();
                ApplicationEx.restart(v.getContext(), "sqlite_sync_extra");
            }
        });

        sbSqliteCache.setOnSeekBarChangeListener(new SeekBar.OnSeekBarChangeListener() {
            @Override
            public void onProgressChanged(SeekBar seekBar, int progress, boolean fromUser) {
                prefs.edit().putInt("sqlite_cache", progress).apply();
            }

            @Override
            public void onStartTrackingTouch(SeekBar seekBar) {
                // Do nothing
            }

            @Override
            public void onStopTrackingTouch(SeekBar seekBar) {
                // Do nothing
            }
        });

        ibSqliteCache.setOnClickListener(new View.OnClickListener() {
            @Override
            public void onClick(View v) {
                prefs.edit().remove("debug").commit();
                ApplicationEx.restart(v.getContext(), "sqlite_cache");
            }
        });

        swOauthTabs.setOnCheckedChangeListener(new CompoundButton.OnCheckedChangeListener() {
            @Override
            public void onCheckedChanged(CompoundButton v, boolean checked) {
                prefs.edit().putBoolean("oauth_tabs", checked).apply();
            }
        });

        sbChunkSize.setOnSeekBarChangeListener(new SeekBar.OnSeekBarChangeListener() {
            @Override
            public void onProgressChanged(SeekBar seekBar, int progress, boolean fromUser) {
                progress = progress / 10;
                if (progress < 1)
                    progress = 1;
                progress = progress * 10;
                prefs.edit().putInt("chunk_size", progress).apply();
            }

            @Override
            public void onStartTrackingTouch(SeekBar seekBar) {
                // Do nothing
            }

            @Override
            public void onStopTrackingTouch(SeekBar seekBar) {
                // Do nothing
            }
        });

        sbThreadRange.setOnSeekBarChangeListener(new SeekBar.OnSeekBarChangeListener() {
            @Override
            public void onProgressChanged(SeekBar seekBar, int progress, boolean fromUser) {
                prefs.edit().putInt("thread_range", progress).apply();
            }

            @Override
            public void onStartTrackingTouch(SeekBar seekBar) {
                // Do nothing
            }

            @Override
            public void onStopTrackingTouch(SeekBar seekBar) {
                // Do nothing
            }
        });

        swAutoScroll.setOnCheckedChangeListener(new CompoundButton.OnCheckedChangeListener() {
            @Override
            public void onCheckedChanged(CompoundButton compoundButton, boolean checked) {
                prefs.edit().putBoolean("autoscroll_editor", checked).apply();
            }
        });

        swUndoManager.setOnCheckedChangeListener(new CompoundButton.OnCheckedChangeListener() {
            @Override
            public void onCheckedChanged(CompoundButton compoundButton, boolean checked) {
                prefs.edit().putBoolean("undo_manager", checked).apply();
            }
        });

        swBrowserZoom.setVisibility(BuildConfig.DEBUG ? View.VISIBLE : View.GONE);
        swBrowserZoom.setOnCheckedChangeListener(new CompoundButton.OnCheckedChangeListener() {
            @Override
            public void onCheckedChanged(CompoundButton compoundButton, boolean checked) {
                prefs.edit().putBoolean("browser_zoom", checked).apply();
            }
        });

        swFakeDark.setOnCheckedChangeListener(new CompoundButton.OnCheckedChangeListener() {
            @Override
            public void onCheckedChanged(CompoundButton compoundButton, boolean checked) {
                prefs.edit().putBoolean("fake_dark", checked).apply();
            }
        });

        etViewportHeight.setHint(Integer.toString(WebViewEx.DEFAULT_VIEWPORT_HEIGHT));
        etViewportHeight.addTextChangedListener(new TextWatcher() {
            @Override
            public void beforeTextChanged(CharSequence charSequence, int i, int i1, int i2) {

            }

            @Override
            public void onTextChanged(CharSequence charSequence, int i, int i1, int i2) {

            }

            @Override
            public void afterTextChanged(Editable edit) {
                try {
                    String vh = edit.toString();
                    if (TextUtils.isEmpty(vh))
                        prefs.edit().remove("viewport_height").apply();
                    else
                        prefs.edit().putInt("viewport_height", Integer.parseInt(vh)).apply();
                } catch (Throwable ex) {
                    Log.e(ex);
                }
            }
        });

        swShowRecent.setOnCheckedChangeListener(new CompoundButton.OnCheckedChangeListener() {
            @Override
            public void onCheckedChanged(CompoundButton compoundButton, boolean checked) {
                prefs.edit().putBoolean("show_recent", checked).apply();
            }
        });

        swModSeq.setOnCheckedChangeListener(new CompoundButton.OnCheckedChangeListener() {
            @Override
            public void onCheckedChanged(CompoundButton compoundButton, boolean checked) {
                prefs.edit().putBoolean("use_modseq", checked).apply();
                ServiceSynchronize.reload(compoundButton.getContext(), null, true, "use_modseq");
            }
        });

        swPreamble.setOnCheckedChangeListener(new CompoundButton.OnCheckedChangeListener() {
            @Override
            public void onCheckedChanged(CompoundButton compoundButton, boolean checked) {
                prefs.edit().putBoolean("preamble", checked).apply();
                System.setProperty("fairemail.preamble", Boolean.toString(checked));
            }
        });

        swUid.setOnCheckedChangeListener(new CompoundButton.OnCheckedChangeListener() {
            @Override
            public void onCheckedChanged(CompoundButton compoundButton, boolean checked) {
                prefs.edit().putBoolean("uid_command", checked).apply();
                System.setProperty("fairemail.uid_command", Boolean.toString(checked));
                ServiceSynchronize.reload(compoundButton.getContext(), null, true, "uid_command");
            }
        });

        swExpunge.setOnCheckedChangeListener(new CompoundButton.OnCheckedChangeListener() {
            @Override
            public void onCheckedChanged(CompoundButton compoundButton, boolean checked) {
                prefs.edit().putBoolean("perform_expunge", checked).apply();
                ServiceSynchronize.reload(compoundButton.getContext(), null, true, "perform_expunge");
            }
        });

        swUidExpunge.setOnCheckedChangeListener(new CompoundButton.OnCheckedChangeListener() {
            @Override
            public void onCheckedChanged(CompoundButton compoundButton, boolean checked) {
                prefs.edit().putBoolean("uid_expunge", checked).apply();
                ServiceSynchronize.reload(compoundButton.getContext(), null, true, "uid_expunge");
            }
        });

        swAuthPlain.setOnCheckedChangeListener(new CompoundButton.OnCheckedChangeListener() {
            @Override
            public void onCheckedChanged(CompoundButton compoundButton, boolean checked) {
                prefs.edit().putBoolean("auth_plain", checked).apply();
            }
        });

        swAuthLogin.setOnCheckedChangeListener(new CompoundButton.OnCheckedChangeListener() {
            @Override
            public void onCheckedChanged(CompoundButton compoundButton, boolean checked) {
                prefs.edit().putBoolean("auth_login", checked).apply();
            }
        });

        swAuthNtlm.setOnCheckedChangeListener(new CompoundButton.OnCheckedChangeListener() {
            @Override
            public void onCheckedChanged(CompoundButton compoundButton, boolean checked) {
                prefs.edit().putBoolean("auth_ntlm", checked).apply();
            }
        });

        swAuthSasl.setOnCheckedChangeListener(new CompoundButton.OnCheckedChangeListener() {
            @Override
            public void onCheckedChanged(CompoundButton compoundButton, boolean checked) {
                prefs.edit().putBoolean("auth_sasl", checked).apply();
            }
        });

        swAuthApop.setOnCheckedChangeListener(new CompoundButton.OnCheckedChangeListener() {
            @Override
            public void onCheckedChanged(CompoundButton compoundButton, boolean checked) {
                prefs.edit().putBoolean("auth_apop", checked).apply();
            }
        });

        swUseTop.setOnCheckedChangeListener(new CompoundButton.OnCheckedChangeListener() {
            @Override
            public void onCheckedChanged(CompoundButton compoundButton, boolean checked) {
                prefs.edit().putBoolean("use_top", checked).apply();
            }
        });

        swForgetTop.setOnCheckedChangeListener(new CompoundButton.OnCheckedChangeListener() {
            @Override
            public void onCheckedChanged(CompoundButton compoundButton, boolean checked) {
                prefs.edit().putBoolean("forget_top", checked).apply();
            }
        });

        swKeepAlivePoll.setOnCheckedChangeListener(new CompoundButton.OnCheckedChangeListener() {
            @Override
            public void onCheckedChanged(CompoundButton compoundButton, boolean checked) {
                prefs.edit().putBoolean("keep_alive_poll", checked).apply();
            }
        });

        swEmptyPool.setOnCheckedChangeListener(new CompoundButton.OnCheckedChangeListener() {
            @Override
            public void onCheckedChanged(CompoundButton compoundButton, boolean checked) {
                prefs.edit().putBoolean("empty_pool", checked).apply();
            }
        });

        swIdleDone.setOnCheckedChangeListener(new CompoundButton.OnCheckedChangeListener() {
            @Override
            public void onCheckedChanged(CompoundButton compoundButton, boolean checked) {
                prefs.edit().putBoolean("idle_done", checked).apply();
            }
        });

        swFastFetch.setOnCheckedChangeListener(new CompoundButton.OnCheckedChangeListener() {
            @Override
            public void onCheckedChanged(CompoundButton compoundButton, boolean checked) {
                prefs.edit().putBoolean("fast_fetch", checked).apply();
            }
        });

        sbMaxBackOff.setOnSeekBarChangeListener(new SeekBar.OnSeekBarChangeListener() {
            @Override
            public void onProgressChanged(SeekBar seekBar, int progress, boolean fromUser) {
                prefs.edit().putInt("max_backoff_power", progress).apply();
            }

            @Override
            public void onStartTrackingTouch(SeekBar seekBar) {
                // Do nothing
            }

            @Override
            public void onStopTrackingTouch(SeekBar seekBar) {
                // Do nothing
            }
        });

        swLogarithmicBackoff.setOnCheckedChangeListener(new CompoundButton.OnCheckedChangeListener() {
            @Override
            public void onCheckedChanged(CompoundButton compoundButton, boolean checked) {
                prefs.edit().putBoolean("logarithmic_backoff", checked).apply();
            }
        });

        swExactAlarms.setOnCheckedChangeListener(new CompoundButton.OnCheckedChangeListener() {
            @Override
            public void onCheckedChanged(CompoundButton compoundButton, boolean checked) {
                prefs.edit().putBoolean("exact_alarms", checked).apply();
            }
        });

        swNativeDkim.setOnCheckedChangeListener(new CompoundButton.OnCheckedChangeListener() {
            @Override
            public void onCheckedChanged(CompoundButton compoundButton, boolean checked) {
                prefs.edit().putBoolean("native_dkim", checked).apply();
                swNativeArc.setEnabled(checked && swNativeDkim.isEnabled());
                etNativeArcWhitelist.setEnabled(checked && swNativeDkim.isEnabled());
            }
        });

        swNativeArc.setOnCheckedChangeListener(new CompoundButton.OnCheckedChangeListener() {
            @Override
            public void onCheckedChanged(CompoundButton compoundButton, boolean checked) {
                prefs.edit().putBoolean("native_arc", checked).apply();
            }
        });

        etNativeArcWhitelist.setHint(TextUtils.join(",", MessageHelper.ARC_WHITELIST_DEFAULT));
        etNativeArcWhitelist.addTextChangedListener(new TextWatcher() {
            @Override
            public void beforeTextChanged(CharSequence s, int start, int count, int after) {
                // Do nothing
            }

            @Override
            public void onTextChanged(CharSequence s, int start, int before, int count) {
                // Do nothing
            }

            @Override
            public void afterTextChanged(Editable s) {
                prefs.edit().putString("native_arc_whitelist", s.toString().trim()).apply();
            }
        });

        swWebp.setOnCheckedChangeListener(new CompoundButton.OnCheckedChangeListener() {
            @Override
            public void onCheckedChanged(CompoundButton compoundButton, boolean checked) {
                prefs.edit().putBoolean("webp", checked).apply();
            }
        });

        swAnimate.setOnCheckedChangeListener(new CompoundButton.OnCheckedChangeListener() {
            @Override
            public void onCheckedChanged(CompoundButton compoundButton, boolean checked) {
                prefs.edit().putBoolean("animate_images", checked).apply();
            }
        });

        swEasyCorrect.setOnCheckedChangeListener(new CompoundButton.OnCheckedChangeListener() {
            @Override
            public void onCheckedChanged(CompoundButton compoundButton, boolean checked) {
                prefs.edit().putBoolean("easy_correct", checked).apply();
            }
        });

        swPastePlain.setOnCheckedChangeListener(new CompoundButton.OnCheckedChangeListener() {
            @Override
            public void onCheckedChanged(CompoundButton compoundButton, boolean checked) {
                prefs.edit().putBoolean("paste_plain", checked).apply();
            }
        });

        swInfra.setOnCheckedChangeListener(new CompoundButton.OnCheckedChangeListener() {
            @Override
            public void onCheckedChanged(CompoundButton compoundButton, boolean checked) {
                prefs.edit().putBoolean("infra", checked).apply();
            }
        });

        swTldFlags.setOnCheckedChangeListener(new CompoundButton.OnCheckedChangeListener() {
            @Override
            public void onCheckedChanged(CompoundButton compoundButton, boolean checked) {
                prefs.edit().putBoolean("tld_flags", checked).apply();
            }
        });

        swJsonLd.setOnCheckedChangeListener(new CompoundButton.OnCheckedChangeListener() {
            @Override
            public void onCheckedChanged(CompoundButton compoundButton, boolean checked) {
                prefs.edit().putBoolean("json_ld", checked).apply();
            }
        });

        swDupMsgId.setOnCheckedChangeListener(new CompoundButton.OnCheckedChangeListener() {
            @Override
            public void onCheckedChanged(CompoundButton compoundButton, boolean checked) {
                prefs.edit().putBoolean("dup_msgids", checked).apply();
            }
        });

        swThreadByRef.setOnCheckedChangeListener(new CompoundButton.OnCheckedChangeListener() {
            @Override
            public void onCheckedChanged(CompoundButton compoundButton, boolean checked) {
                prefs.edit().putBoolean("thread_byref", checked).apply();
            }
        });

        swSaveUserFlags.setOnCheckedChangeListener(new CompoundButton.OnCheckedChangeListener() {
            @Override
            public void onCheckedChanged(CompoundButton compoundButton, boolean checked) {
                prefs.edit().putBoolean("save_user_flags", checked).apply();
            }
        });

        swMdn.setOnCheckedChangeListener(new CompoundButton.OnCheckedChangeListener() {
            @Override
            public void onCheckedChanged(CompoundButton compoundButton, boolean checked) {
                prefs.edit().putBoolean("mdn", checked).apply();
            }
        });

        swAppChooser.setOnCheckedChangeListener(new CompoundButton.OnCheckedChangeListener() {
            @Override
            public void onCheckedChanged(CompoundButton compoundButton, boolean checked) {
                prefs.edit().putBoolean("app_chooser", checked).apply();
            }
        });

        swAppChooserShare.setOnCheckedChangeListener(new CompoundButton.OnCheckedChangeListener() {
            @Override
            public void onCheckedChanged(CompoundButton compoundButton, boolean checked) {
                prefs.edit().putBoolean("app_chooser_share", checked).apply();
            }
        });

        swAdjacentLinks.setOnCheckedChangeListener(new CompoundButton.OnCheckedChangeListener() {
            @Override
            public void onCheckedChanged(CompoundButton compoundButton, boolean checked) {
                prefs.edit().putBoolean("adjacent_links", checked).apply();
            }
        });

        swAdjacentDocuments.setOnCheckedChangeListener(new CompoundButton.OnCheckedChangeListener() {
            @Override
            public void onCheckedChanged(CompoundButton compoundButton, boolean checked) {
                prefs.edit().putBoolean("adjacent_documents", checked).apply();
            }
        });

        swAdjacentPortrait.setOnCheckedChangeListener(new CompoundButton.OnCheckedChangeListener() {
            @Override
            public void onCheckedChanged(CompoundButton compoundButton, boolean checked) {
                prefs.edit().putBoolean("adjacent_portrait", checked).apply();
            }
        });

        swAdjacentLandscape.setOnCheckedChangeListener(new CompoundButton.OnCheckedChangeListener() {
            @Override
            public void onCheckedChanged(CompoundButton compoundButton, boolean checked) {
                prefs.edit().putBoolean("adjacent_landscape", checked).apply();
            }
        });

        swDeleteConfirmation.setOnCheckedChangeListener(new CompoundButton.OnCheckedChangeListener() {
            @Override
            public void onCheckedChanged(CompoundButton compoundButton, boolean checked) {
                prefs.edit().putBoolean("delete_confirmation", checked).apply();
            }
        });

        swDeleteNotification.setOnCheckedChangeListener(new CompoundButton.OnCheckedChangeListener() {
            @Override
            public void onCheckedChanged(CompoundButton compoundButton, boolean checked) {
                prefs.edit().putBoolean("delete_notification", checked).apply();
            }
        });

        swDmarcViewer.setOnCheckedChangeListener(new CompoundButton.OnCheckedChangeListener() {
            @Override
            public void onCheckedChanged(CompoundButton compoundButton, boolean checked) {
                Helper.enableComponent(compoundButton.getContext(), ActivityDMARC.class, checked);
            }
        });

        etKeywords.addTextChangedListener(new TextWatcher() {
            @Override
            public void beforeTextChanged(CharSequence s, int start, int count, int after) {
                // Do nothing
            }

            @Override
            public void onTextChanged(CharSequence s, int start, int before, int count) {
                // Do nothing
            }

            @Override
            public void afterTextChanged(Editable s) {
                String keywords = s.toString().trim();
                String[] keyword = keywords.replaceAll("\\s+", " ").split(" ");
                for (int i = 0; i < keyword.length; i++)
                    keyword[i] = MessageHelper.sanitizeKeyword(keyword[i]);
                keywords = String.join(" ", keyword);

                if (TextUtils.isEmpty(keywords))
                    prefs.edit().remove("global_keywords").apply();
                else
                    prefs.edit().putString("global_keywords", keywords).apply();
            }
        });

        swTestIab.setOnCheckedChangeListener(new CompoundButton.OnCheckedChangeListener() {
            @Override
            public void onCheckedChanged(CompoundButton compoundButton, boolean checked) {
                prefs.edit().putBoolean("test_iab", checked).apply();
            }
        });

        btnImportProviders.setOnClickListener(new View.OnClickListener() {
            @Override
            public void onClick(View v) {
                Intent intent = new Intent(Intent.ACTION_GET_CONTENT);
                intent.addCategory(Intent.CATEGORY_OPENABLE);
                intent.addFlags(Intent.FLAG_GRANT_READ_URI_PERMISSION);
                intent.setType("*/*");
                Intent choose = Helper.getChooser(v.getContext(), intent);
                getActivity().startActivityForResult(choose, ActivitySetup.REQUEST_IMPORT_PROVIDERS);
            }
        });

        btnExportClassifier.setOnClickListener(new View.OnClickListener() {
            @Override
            public void onClick(View v) {
                onExportClassifier(v.getContext());
            }
        });

        btnGC.setOnClickListener(new View.OnClickListener() {
            @Override
            public void onClick(View v) {
                Helper.gc("Miscellaneous");
                DB.shrinkMemory(v.getContext());
            }
        });

        btnCharsets.setOnClickListener(new View.OnClickListener() {
            @Override
            public void onClick(View v) {
                new SimpleTask<SortedMap<String, Charset>>() {
                    @Override
                    protected void onPreExecute(Bundle args) {
                        btnCharsets.setEnabled(false);
                    }

                    @Override
                    protected void onPostExecute(Bundle args) {
                        btnCharsets.setEnabled(true);
                    }

                    @Override
                    protected SortedMap<String, Charset> onExecute(Context context, Bundle args) {
                        return Charset.availableCharsets();
                    }

                    @Override
                    protected void onExecuted(Bundle args, SortedMap<String, Charset> charsets) {
                        StringBuilder sb = new StringBuilder();
                        for (String key : charsets.keySet())
                            sb.append(charsets.get(key).displayName()).append("\r\n");
                        new AlertDialog.Builder(getContext())
                                .setIcon(R.drawable.twotone_info_24)
                                .setTitle(R.string.title_advanced_charsets)
                                .setMessage(sb.toString())
                                .setPositiveButton(android.R.string.ok, new DialogInterface.OnClickListener() {
                                    @Override
                                    public void onClick(DialogInterface dialog, int which) {
                                        // Do nothing
                                    }
                                })
                                .show();
                    }

                    @Override
                    protected void onException(Bundle args, Throwable ex) {
                        Log.unexpectedError(getParentFragmentManager(), ex);
                    }
                }.execute(FragmentOptionsMisc.this, new Bundle(), "setup:charsets");
            }
        });

        btnFontMap.setOnClickListener(new View.OnClickListener() {
            @Override
            public void onClick(View v) {
                SpannableStringBuilder ssb = new SpannableStringBuilderEx();

                try {
                    Typeface typeface = Typeface.create(Typeface.DEFAULT, Typeface.NORMAL);
                    Field f = Typeface.class.getDeclaredField("sSystemFontMap");
                    f.setAccessible(true);
                    Map<String, Typeface> sSystemFontMap = (Map<String, Typeface>) f.get(typeface);
                    for (String key : sSystemFontMap.keySet())
                        ssb.append(key).append("\n");
                } catch (Throwable ex) {
                    Log.e(ex);
                }

                if (Build.VERSION.SDK_INT >= Build.VERSION_CODES.Q) {
                    ssb.append("\n");
                    for (Font font : SystemFonts.getAvailableFonts())
                        ssb.append(font.getFile().getName()).append("\n");
                }

                new AlertDialog.Builder(getContext())
                        .setIcon(R.drawable.twotone_info_24)
                        .setTitle(R.string.title_advanced_font_map)
                        .setMessage(ssb)
                        .setPositiveButton(android.R.string.ok, new DialogInterface.OnClickListener() {
                            @Override
                            public void onClick(DialogInterface dialog, int which) {
                                // Do nothing
                            }
                        })
                        .show();
            }
        });

        final String title = getString(R.string.title_advanced_files, Helper.humanReadableByteCount(MIN_FILE_SIZE));
        btnFiles.setText(title);

        btnFiles.setOnClickListener(new View.OnClickListener() {
            @Override
            public void onClick(View v) {
                new SimpleTask<List<File>>() {
                    @Override
                    protected void onPreExecute(Bundle args) {
                        btnFiles.setEnabled(false);
                    }

                    @Override
                    protected void onPostExecute(Bundle args) {
                        btnFiles.setEnabled(true);
                    }

                    @Override
                    protected List<File> onExecute(Context context, Bundle args) {
                        List<File> files = new ArrayList<>();
                        files.addAll(Helper.listFiles(context.getFilesDir(), MIN_FILE_SIZE));
                        files.addAll(Helper.listFiles(context.getCacheDir(), MIN_FILE_SIZE));
                        if (Build.VERSION.SDK_INT >= Build.VERSION_CODES.N)
                            files.addAll(Helper.listFiles(context.getDataDir(), MIN_FILE_SIZE));

                        Collections.sort(files, new Comparator<File>() {
                            @Override
                            public int compare(File f1, File f2) {
                                return -Long.compare(f1.length(), f2.length());
                            }
                        });

                        return files;
                    }

                    @Override
                    protected void onExecuted(Bundle args, List<File> files) {
                        SpannableStringBuilder ssb = new SpannableStringBuilderEx();

                        final Context context = getContext();
                        File dataDir = (Build.VERSION.SDK_INT < Build.VERSION_CODES.N
                                ? null : context.getDataDir());
                        File filesDir = context.getFilesDir();
                        File cacheDir = context.getCacheDir();

                        if (dataDir != null)
                            ssb.append("Data: ").append(dataDir.getAbsolutePath()).append("\r\n");
                        if (filesDir != null)
                            ssb.append("Files: ").append(filesDir.getAbsolutePath()).append("\r\n");
                        if (cacheDir != null)
                            ssb.append("Cache: ").append(cacheDir.getAbsolutePath()).append("\r\n");
                        ssb.append("\r\n");

                        for (File file : files) {
                            int start = ssb.length();
                            ssb.append(Helper.humanReadableByteCount(file.length()));
                            ssb.setSpan(new StyleSpan(Typeface.BOLD), start, ssb.length(), 0);
                            ssb.append(' ')
                                    .append(file.getAbsolutePath())
                                    .append("\r\n");
                        }

                        ssb.setSpan(new RelativeSizeSpan(HtmlHelper.FONT_SMALL), 0, ssb.length(), 0);

                        new AlertDialog.Builder(context)
                                .setIcon(R.drawable.twotone_info_24)
                                .setTitle(title)
                                .setMessage(ssb)
                                .setPositiveButton(android.R.string.ok, new DialogInterface.OnClickListener() {
                                    @Override
                                    public void onClick(DialogInterface dialog, int which) {
                                        // Do nothing
                                    }
                                })
                                .show();
                    }

                    @Override
                    protected void onException(Bundle args, Throwable ex) {
                        Log.unexpectedError(getParentFragmentManager(), ex);
                    }
                }.execute(FragmentOptionsMisc.this, new Bundle(), "setup:files");
            }
        });

        btnUris.setOnClickListener(new View.OnClickListener() {
            @Override
            public void onClick(View v) {
                SpannableStringBuilder ssb = new SpannableStringBuilderEx();
                List<UriPermission> permissions = v.getContext().getContentResolver().getPersistedUriPermissions();
                for (UriPermission permission : permissions) {
                    ssb.append(permission.getUri().toString());
                    ssb.append('\u00a0');
                    if (permission.isReadPermission())
                        ssb.append("r");
                    if (permission.isWritePermission())
                        ssb.append("w");
                    ssb.append('\n');
                }

                new AlertDialog.Builder(v.getContext())
                        .setIcon(R.drawable.twotone_info_24)
                        .setTitle(R.string.title_advanced_all_permissions)
                        .setMessage(ssb)
                        .setPositiveButton(android.R.string.ok, new DialogInterface.OnClickListener() {
                            @Override
                            public void onClick(DialogInterface dialog, int which) {
                                // Do nothing
                            }
                        })
                        .show();
            }
        });

        btnAllPermissions.setOnClickListener(new View.OnClickListener() {
            @Override
            public void onClick(View v) {
                new SimpleTask<Spanned>() {
                    @Override
                    protected Spanned onExecute(Context context, Bundle args) throws Throwable {
                        SpannableStringBuilder ssb = new SpannableStringBuilderEx();

                        PackageManager pm = context.getPackageManager();
                        List<PermissionGroupInfo> groups = pm.getAllPermissionGroups(0);
                        groups.add(0, null); // Ungrouped

                        for (PermissionGroupInfo group : groups) {
                            String name = (group == null ? null : group.name);
                            int start = ssb.length();
                            ssb.append(name == null ? "Ungrouped" : name);
                            ssb.setSpan(new StyleSpan(Typeface.BOLD), start, ssb.length(), 0);
                            ssb.append("\n\n");

                            try {
                                for (PermissionInfo permission : pm.queryPermissionsByGroup(name, 0)) {
                                    start = ssb.length();
                                    ssb.append(permission.name);
                                    ssb.setSpan(new RelativeSizeSpan(HtmlHelper.FONT_SMALL), start, ssb.length(), 0);
                                    ssb.append("\n");
                                }
                            } catch (PackageManager.NameNotFoundException ex) {
                                Log.e(ex);
                            }

                            ssb.append("\n");
                        }

                        return ssb;
                    }

                    @Override
                    protected void onExecuted(Bundle args, Spanned ssb) {
                        new AlertDialog.Builder(v.getContext())
                                .setIcon(R.drawable.twotone_info_24)
                                .setTitle(R.string.title_advanced_all_permissions)
                                .setMessage(ssb)
                                .setPositiveButton(android.R.string.ok, new DialogInterface.OnClickListener() {
                                    @Override
                                    public void onClick(DialogInterface dialog, int which) {
                                        // Do nothing
                                    }
                                })
                                .show();
                    }

                    @Override
                    protected void onException(Bundle args, Throwable ex) {
                        Log.unexpectedError(getParentFragmentManager(), ex);
                    }
                }.execute(FragmentOptionsMisc.this, new Bundle(), "misc:permissions");
            }
        });

        // Initialize
        FragmentDialogTheme.setBackground(getContext(), view, false);

        swPowerMenu.setVisibility(!BuildConfig.PLAY_STORE_RELEASE &&
                Build.VERSION.SDK_INT >= Build.VERSION_CODES.R
                ? View.VISIBLE : View.GONE);

        tvFtsIndexed.setText(null);

        swExternalAnswer.setVisibility(
                ActivityAnswer.canAnswer(getContext()) ? View.VISIBLE : View.GONE);

        DB db = DB.getInstance(getContext());
        db.message().liveFts().observe(getViewLifecycleOwner(), new Observer<TupleFtsStats>() {
            private TupleFtsStats last = null;

            @Override
            public void onChanged(TupleFtsStats stats) {
                if (stats == null)
                    tvFtsIndexed.setText(null);
                else if (last == null || !last.equals(stats))
                    tvFtsIndexed.setText(getString(R.string.title_advanced_fts_indexed,
                            stats.fts,
                            stats.total,
                            Helper.humanReadableByteCount(Fts4DbHelper.size(tvFtsIndexed.getContext()))));
                last = stats;
            }
        });

        grpUpdates.setVisibility(!BuildConfig.DEBUG &&
                (Helper.isPlayStoreInstall() || !Helper.hasValidFingerprint(getContext()))
                ? View.GONE : View.VISIBLE);
        grpBitbucket.setVisibility(View.GONE);
        grpAnnouncements.setVisibility(TextUtils.isEmpty(BuildConfig.ANNOUNCEMENT_URI)
                ? View.GONE : View.VISIBLE);
        grpTest.setVisibility(Log.isTestRelease() ? View.VISIBLE : View.GONE);

        setLastCleanup(prefs.getLong("last_cleanup", -1));

        if (prefs.contains("last_daily"))
            tvLastDaily.setText(new Date(prefs.getLong("last_daily", 0)).toString());
        else
            tvLastDaily.setText(("-"));

        File external = Helper.getExternalFilesDir(getContext());
        boolean emulated = (external != null && Environment.isExternalStorageEmulated(external));
        tvExternalStorageFolder.setText(
                (external == null ? null : external.getAbsolutePath()) + (emulated ? " emulated" : ""));

        swExactAlarms.setEnabled(AlarmManagerCompatEx.canScheduleExactAlarms(getContext()));
        swTestIab.setVisibility(BuildConfig.DEBUG && Log.isTestRelease() ? View.VISIBLE : View.GONE);

        PreferenceManager.getDefaultSharedPreferences(getContext()).registerOnSharedPreferenceChangeListener(this);

        return view;
    }

    @Override
    public void onViewCreated(@NonNull View view, @Nullable Bundle savedInstanceState) {
        super.onViewCreated(view, savedInstanceState);
        setContactInfo();
        setSuffixes();
        setPermissionInfo();
    }

    @Override
    public void onResume() {
        super.onResume();
        resumed = true;

        if (!Helper.isPlayStoreInstall() &&
                Build.VERSION.SDK_INT >= Build.VERSION_CODES.O) {
            NotificationManager nm =
                    Helper.getSystemService(getContext(), NotificationManager.class);

            NotificationChannel notification = nm.getNotificationChannel("update");
            if (notification != null) {
                boolean disabled = notification.getImportance() == NotificationManager.IMPORTANCE_NONE;
                ibChannelUpdated.setImageLevel(disabled ? 0 : 1);
                ibChannelUpdated.setVisibility(disabled ? View.VISIBLE : View.GONE);
            }
        }

        View view = getView();
        if (view != null)
            view.post(new Runnable() {
                @Override
                public void run() {
                    updateUsage();
                }
            });
    }

    @Override
    public void onPause() {
        super.onPause();
        resumed = false;
    }

    @Override
    public void onDestroyView() {
        PreferenceManager.getDefaultSharedPreferences(getContext()).unregisterOnSharedPreferenceChangeListener(this);
        super.onDestroyView();
    }

    @Override
    public void onActivityResult(int requestCode, int resultCode, @Nullable Intent data) {
        super.onActivityResult(requestCode, resultCode, data);

        try {
            switch (requestCode) {
                case REQUEST_CLASSIFIER:
                    if (resultCode == Activity.RESULT_OK && data != null)
                        onHandleExportClassifier(data);
                    break;
            }
        } catch (Throwable ex) {
            Log.e(ex);
        }
    }

    @Override
    public void onSharedPreferenceChanged(SharedPreferences prefs, String key) {
        if (!RESET_OPTIONS.contains(key) &&
                !"last_cleanup".equals(key) &&
                !"last_daily".equals(key))
            return;

        if ("last_cleanup".equals(key))
            setLastCleanup(prefs.getLong(key, -1));

        if ("last_daily".equals(key))
            tvLastDaily.setText(new Date(prefs.getLong(key, 0)).toString());

        if ("viewport_height".equals(key))
            return;

        if ("global_keywords".equals(key))
            return;

        if ("native_arc_whitelist".equals(key))
            return;

        getMainHandler().removeCallbacks(update);
        getMainHandler().postDelayed(update, FragmentOptions.DELAY_SETOPTIONS);
    }

    private Runnable update = new RunnableEx("misc") {
        @Override
        protected void delegate() {
            setOptions();
        }
    };

    @Override
    public void onCreateOptionsMenu(Menu menu, MenuInflater inflater) {
        inflater.inflate(R.menu.menu_options, menu);
        super.onCreateOptionsMenu(menu, inflater);
    }

    @Override
    public boolean onOptionsItemSelected(MenuItem item) {
        if (item.getItemId() == R.id.menu_default) {
            FragmentOptions.reset(getContext(), RESET_OPTIONS, null);
            return true;
        }
        return super.onOptionsItemSelected(item);
    }

    private void onResetQuestions() {
        final Context context = getContext();
        View dview = LayoutInflater.from(context).inflate(R.layout.dialog_reset_questions, null);
        final CheckBox cbGeneral = dview.findViewById(R.id.cbGeneral);
        final CheckBox cbLinks = dview.findViewById(R.id.cbLinks);
        final CheckBox cbFiles = dview.findViewById(R.id.cbFiles);
        final CheckBox cbImages = dview.findViewById(R.id.cbImages);
        final CheckBox cbFull = dview.findViewById(R.id.cbFull);

        new AlertDialog.Builder(context)
                .setView(dview)
                .setPositiveButton(android.R.string.ok, new DialogInterface.OnClickListener() {
                    @Override
                    public void onClick(DialogInterface dialog, int which) {
                        SharedPreferences prefs = PreferenceManager.getDefaultSharedPreferences(context);
                        SharedPreferences.Editor editor = prefs.edit();

                        if (cbGeneral.isChecked())
                            for (String key : RESET_QUESTIONS)
                                if (prefs.contains(key)) {
                                    Log.i("Removing option=" + key);
                                    editor.remove(key);
                                }

                        for (String key : prefs.getAll().keySet())
                            if ((!BuildConfig.DEBUG &&
                                    key.startsWith("translated_") && cbGeneral.isChecked()) ||
                                    key.startsWith("oauth.") ||
                                    (key.startsWith("announcement.") && cbGeneral.isChecked()) ||
                                    (key.endsWith(".confirm_link") && cbLinks.isChecked()) ||
                                    (key.endsWith(".link_view") && cbLinks.isChecked()) ||
                                    (key.endsWith(".link_sanitize") && cbLinks.isChecked()) ||
                                    (key.endsWith(".confirm_files") && cbFiles.isChecked()) ||
                                    (key.endsWith(".show_images") && cbImages.isChecked()) ||
                                    (key.endsWith(".show_full") && cbFull.isChecked())) {
                                Log.i("Removing option=" + key);
                                editor.remove(key);
                            }

                        editor.apply();

                        ToastEx.makeText(context, R.string.title_setup_done, Toast.LENGTH_LONG).show();
                    }
                })
                .setNegativeButton(android.R.string.cancel, null)
                .show();
    }

    private void onCleanup() {
        new SimpleTask<Void>() {
            private Toast toast = null;

            @Override
            protected void onPreExecute(Bundle args) {
                btnCleanup.setEnabled(false);
                toast = ToastEx.makeText(getContext(), R.string.title_executing, Toast.LENGTH_LONG);
                toast.show();
            }

            @Override
            protected void onPostExecute(Bundle args) {
                btnCleanup.setEnabled(true);
                if (toast != null)
                    toast.cancel();
            }

            @Override
            protected Void onExecute(Context context, Bundle args) {
                WorkerCleanup.cleanup(context, true);
                return null;
            }

            @Override
            protected void onExecuted(Bundle args, Void data) {
                final Context context = getContext();
                WorkManager.getInstance(context).pruneWork();
                WorkerAutoUpdate.init(context);
                WorkerCleanup.init(context);
                WorkerDailyRules.init(context);
                WorkerSync.init(context);
                ToastEx.makeText(context, R.string.title_completed, Toast.LENGTH_LONG).show();
            }

            @Override
            protected void onException(Bundle args, Throwable ex) {
                Log.unexpectedError(getParentFragmentManager(), ex);
            }
        }.execute(this, new Bundle(), "cleanup:run");
    }

    private void setOptions() {
        try {
            if (view == null || getContext() == null)
                return;

            SharedPreferences prefs = PreferenceManager.getDefaultSharedPreferences(getContext());

            ActivityManager am = Helper.getSystemService(getContext(), ActivityManager.class);
            int class_mb = am.getMemoryClass();
            int class_large_mb = am.getLargeMemoryClass();
            ActivityManager.MemoryInfo mi = new ActivityManager.MemoryInfo();
            am.getMemoryInfo(mi);

            swSortAnswers.setChecked(prefs.getBoolean("sort_answers", false));
            if (Build.VERSION.SDK_INT >= Build.VERSION_CODES.R)
                swPowerMenu.setChecked(Helper.isComponentEnabled(getContext(), ServicePowerControl.class));
            swSendSelf.setChecked(Helper.isComponentEnabled(getContext(), ActivitySendSelf.class));
            swExternalSearch.setChecked(Helper.isComponentEnabled(getContext(), ActivitySearch.class));
            swExternalAnswer.setChecked(Helper.isComponentEnabled(getContext(), ActivityAnswer.class));
            swShortcuts.setChecked(prefs.getBoolean("shortcuts", true));
            swICalTentative.setChecked(prefs.getBoolean("ical_tentative", true));
            swFts.setChecked(prefs.getBoolean("fts", false));

            swClassification.setChecked(prefs.getBoolean("classification", false));

            int class_min_chance = prefs.getInt("class_min_probability", 5);
            tvClassMinProbability.setText(getString(R.string.title_advanced_class_min_chance, NF.format(class_min_chance)));
            sbClassMinProbability.setProgress(class_min_chance);

            int class_min_difference = prefs.getInt("class_min_difference", 40);
            tvClassMinDifference.setText(getString(R.string.title_advanced_class_min_difference, NF.format(class_min_difference)));
            sbClassMinDifference.setProgress(class_min_difference);

            swShowFiltered.setChecked(prefs.getBoolean("show_filtered", false));
            swHapticFeedback.setChecked(prefs.getBoolean("haptic_feedback", true));

            int selected = -1;
            String language = prefs.getString("language", null);
            List<String> display = new ArrayList<>();
            display.add(getString(R.string.title_advanced_language_system));
            for (int pos = 0; pos < languages.size(); pos++) {
                Pair<String, String> lang = languages.get(pos);
                display.add(lang.second);
                if (lang.first.equals(language))
                    selected = pos + 1;
            }

            swUpdates.setChecked(prefs.getBoolean("updates", true));
            swCheckWeekly.setChecked(prefs.getBoolean("weekly", Helper.hasPlayStore(getContext())));
            swCheckWeekly.setEnabled(swUpdates.isChecked());
            swBeta.setChecked(prefs.getBoolean("beta", false));
            swBeta.setEnabled(swUpdates.isChecked());
            swChangelog.setChecked(prefs.getBoolean("show_changelog", !BuildConfig.PLAY_STORE_RELEASE));
            swAnnouncements.setChecked(prefs.getBoolean("announcements", true));
            swExperiments.setChecked(prefs.getBoolean("experiments", false));
            swCrashReports.setChecked(prefs.getBoolean("crash_reports", false));
            tvUuid.setText(prefs.getString("uuid", null));
            swCleanupAttachments.setChecked(prefs.getBoolean("cleanup_attachments", false));

            ArrayAdapter<String> adapter = new ArrayAdapter<>(getContext(), android.R.layout.simple_spinner_item, android.R.id.text1, display);
            adapter.setDropDownViewResource(android.R.layout.simple_spinner_dropdown_item);
            spLanguage.setAdapter(adapter);
            if (selected >= 0)
                spLanguage.setSelection(selected);

            swWatchdog.setChecked(prefs.getBoolean("watchdog", true));
            swMainLog.setChecked(prefs.getBoolean("main_log", true));
            swMainLogMem.setChecked(prefs.getBoolean("main_log_memory", false));
            swMainLogMem.setEnabled(swMainLog.isChecked());
            swProtocol.setChecked(prefs.getBoolean("protocol", false));
            swLogInfo.setChecked(prefs.getInt("log_level", android.util.Log.WARN) <= android.util.Log.INFO);
            swDebug.setChecked(prefs.getBoolean("debug", false));
            swCanary.setChecked(prefs.getBoolean("leak_canary", false));
            swTest1.setChecked(prefs.getBoolean("test1", false));
            swTest2.setChecked(prefs.getBoolean("test2", false));
            swTest3.setChecked(prefs.getBoolean("test3", false));
            swTest4.setChecked(prefs.getBoolean("test4", false));
            swTest5.setChecked(prefs.getBoolean("test5", false));
            swHwAccel.setChecked(prefs.getBoolean("hw_accel", true));
            swAutostart.setChecked(Helper.isComponentEnabled(getContext(), ReceiverAutoStart.class));
            swEmergency.setChecked(prefs.getBoolean("emergency_file", true));
            swWorkManager.setChecked(prefs.getBoolean("work_manager", true));
            swTaskDescription.setChecked(prefs.getBoolean("task_description", true));
            swExternalStorage.setChecked(prefs.getBoolean("external_storage", false));

            swIntegrity.setChecked(prefs.getBoolean("sqlite_integrity_check", true));
            swWal.setChecked(prefs.getBoolean("wal", true));
            swCheckpoints.setChecked(prefs.getBoolean("sqlite_checkpoints", true));
            swAnalyze.setChecked(prefs.getBoolean("sqlite_analyze", true));
            swAutoVacuum.setChecked(prefs.getBoolean("sqlite_auto_vacuum", false));
            swSyncExtra.setChecked(prefs.getBoolean("sqlite_sync_extra", true));

            int sqlite_cache = prefs.getInt("sqlite_cache", DB.DEFAULT_CACHE_SIZE);
            Integer cache_size = DB.getCacheSizeKb(getContext());
            if (cache_size == null)
                cache_size = 2000;
            tvSqliteCache.setText(getString(R.string.title_advanced_sqlite_cache,
                    NF.format(sqlite_cache),
                    Helper.humanReadableByteCount(cache_size * 1024L)));
            sbSqliteCache.setProgress(sqlite_cache);

            swOauthTabs.setChecked(prefs.getBoolean("oauth_tabs", true));

            int chunk_size = prefs.getInt("chunk_size", Core.DEFAULT_CHUNK_SIZE);
            tvChunkSize.setText(getString(R.string.title_advanced_chunk_size, chunk_size));
            sbChunkSize.setProgress(chunk_size);

            int thread_range = prefs.getInt("thread_range", MessageHelper.DEFAULT_THREAD_RANGE);
            int range = (int) Math.pow(2, thread_range);
            tvThreadRange.setText(getString(R.string.title_advanced_thread_range, range));
            sbThreadRange.setProgress(thread_range);

            swAutoScroll.setChecked(prefs.getBoolean("autoscroll_editor", false));
            swUndoManager.setChecked(prefs.getBoolean("undo_manager", false));
            swBrowserZoom.setChecked(prefs.getBoolean("browser_zoom", false));
            swFakeDark.setChecked(prefs.getBoolean("fake_dark", false));
            if (prefs.contains("viewport_height")) {
                int vh = prefs.getInt("viewport_height", WebViewEx.DEFAULT_VIEWPORT_HEIGHT);
                etViewportHeight.setText(Integer.toString(vh));
            } else
                etViewportHeight.setText(null);
            swShowRecent.setChecked(prefs.getBoolean("show_recent", false));
            swModSeq.setChecked(prefs.getBoolean("use_modseq", true));
            swPreamble.setChecked(prefs.getBoolean("preamble", false));
            swUid.setChecked(prefs.getBoolean("uid_command", false));
            swExpunge.setChecked(prefs.getBoolean("perform_expunge", true));
            swUidExpunge.setChecked(prefs.getBoolean("uid_expunge", false));
            swAuthPlain.setChecked(prefs.getBoolean("auth_plain", true));
            swAuthLogin.setChecked(prefs.getBoolean("auth_login", true));
            swAuthNtlm.setChecked(prefs.getBoolean("auth_ntlm", true));
            swAuthSasl.setChecked(prefs.getBoolean("auth_sasl", true));
            swAuthApop.setChecked(prefs.getBoolean("auth_apop", false));
            swUseTop.setChecked(prefs.getBoolean("use_top", true));
            swForgetTop.setChecked(prefs.getBoolean("forget_top", false));
            swKeepAlivePoll.setChecked(prefs.getBoolean("keep_alive_poll", false));
            swEmptyPool.setChecked(prefs.getBoolean("empty_pool", true));
            swIdleDone.setChecked(prefs.getBoolean("idle_done", true));
            swFastFetch.setChecked(prefs.getBoolean("fast_fetch", false));

            int max_backoff_power = prefs.getInt("max_backoff_power", ServiceSynchronize.DEFAULT_BACKOFF_POWER - 3);
            int max_backoff = (int) Math.pow(2, max_backoff_power + 3);
            tvMaxBackoff.setText(getString(R.string.title_advanced_max_backoff, max_backoff));
            sbMaxBackOff.setProgress(max_backoff_power);

            swLogarithmicBackoff.setChecked(prefs.getBoolean("logarithmic_backoff", true));
            swExactAlarms.setChecked(prefs.getBoolean("exact_alarms", true));
            swNativeDkim.setEnabled(!BuildConfig.PLAY_STORE_RELEASE);
            swNativeDkim.setChecked(prefs.getBoolean("native_dkim", false));
            swNativeArc.setEnabled(swNativeDkim.isEnabled() && swNativeDkim.isChecked());
            swNativeArc.setChecked(prefs.getBoolean("native_arc", true));
            etNativeArcWhitelist.setEnabled(swNativeDkim.isEnabled() && swNativeDkim.isChecked());
            etNativeArcWhitelist.setText(prefs.getString("native_arc_whitelist", null));
            swWebp.setChecked(prefs.getBoolean("webp", true));
            swAnimate.setChecked(prefs.getBoolean("animate_images", true));
            swEasyCorrect.setChecked(prefs.getBoolean("easy_correct", false));
            swPastePlain.setChecked(prefs.getBoolean("paste_plain", false));
            swInfra.setChecked(prefs.getBoolean("infra", false));
            swTldFlags.setChecked(prefs.getBoolean("tld_flags", false));
            swJsonLd.setChecked(prefs.getBoolean("json_ld", false));
            swDupMsgId.setChecked(prefs.getBoolean("dup_msgids", false));
            swThreadByRef.setChecked(prefs.getBoolean("thread_byref", true));
            swSaveUserFlags.setChecked(prefs.getBoolean("save_user_flags", false));
            swMdn.setChecked(prefs.getBoolean("mdn", swExperiments.isChecked()));
            swAppChooser.setChecked(prefs.getBoolean("app_chooser", false));
            swAppChooserShare.setChecked(prefs.getBoolean("app_chooser_share", false));
            swAdjacentLinks.setChecked(prefs.getBoolean("adjacent_links", false));
            swAdjacentDocuments.setChecked(prefs.getBoolean("adjacent_documents", true));
            swAdjacentPortrait.setChecked(prefs.getBoolean("adjacent_portrait", false));
            swAdjacentLandscape.setChecked(prefs.getBoolean("adjacent_landscape", false));
            swDeleteConfirmation.setChecked(prefs.getBoolean("delete_confirmation", true));
            swDeleteNotification.setChecked(prefs.getBoolean("delete_notification", false));
            swDmarcViewer.setChecked(Helper.isComponentEnabled(getContext(), ActivityDMARC.class));
            etKeywords.setText(prefs.getString("global_keywords", null));
            swTestIab.setChecked(prefs.getBoolean("test_iab", false));

            tvProcessors.setText(getString(R.string.title_advanced_processors, Runtime.getRuntime().availableProcessors()));
            tvMemoryClass.setText(getString(R.string.title_advanced_memory_class,
                    class_mb + " MB",
                    class_large_mb + " MB",
                    Helper.humanReadableByteCount(mi.totalMem)));

            String android_id;
            try {
                android_id = Settings.Secure.getString(
                        getContext().getContentResolver(),
                        Settings.Secure.ANDROID_ID);
                if (android_id == null)
                    android_id = "<null>";
            } catch (Throwable ex) {
                Log.w(ex);
                android_id = "?";
            }
            tvAndroidId.setText(getString(R.string.title_advanced_android_id, android_id));

            tvFingerprint.setText(Helper.getFingerprint(getContext()));

            Integer cursorWindowSize = null;
            try {
                //Field fCursorWindowSize = android.database.CursorWindow.class.getDeclaredField("sDefaultCursorWindowSize");
                //fCursorWindowSize.setAccessible(true);
                //cursorWindowSize = fCursorWindowSize.getInt(null);
            } catch (Throwable ex) {
                Log.w(ex);
            }
            tvCursorWindow.setText(getString(R.string.title_advanced_cursor_window,
                    cursorWindowSize == null ? "?" : Helper.humanReadableByteCount(cursorWindowSize, false)));

            cardDebug.setVisibility(swDebug.isChecked() || BuildConfig.DEBUG ? View.VISIBLE : View.GONE);
        } catch (Throwable ex) {
            Log.e(ex);
        }
    }

    private void updateUsage() {
        if (!resumed)
            return;

        try {
            Log.i("Update usage");

            Bundle args = new Bundle();

            new SimpleTask<StorageData>() {
                @Override
                protected StorageData onExecute(Context context, Bundle args) {
                    StorageData data = new StorageData();
                    Runtime rt = Runtime.getRuntime();
                    data.hused = rt.totalMemory() - rt.freeMemory();
                    data.hmax = rt.maxMemory();
                    data.nheap = Debug.getNativeHeapAllocatedSize();
                    data.available = Helper.getAvailableStorageSpace();
                    data.total = Helper.getTotalStorageSpace();
                    data.used = Helper.getSizeUsed(context.getFilesDir());
                    data.cache_used = Helper.getSizeUsed(context.getCacheDir());
                    data.cache_quota = Helper.getCacheQuota(context);
                    return data;
                }

                @Override
                protected void onExecuted(Bundle args, StorageData data) {
                    tvMemoryUsage.setText(getString(R.string.title_advanced_memory_usage,
                            Helper.humanReadableByteCount(data.hused),
                            Helper.humanReadableByteCount(data.hmax),
                            Helper.humanReadableByteCount(data.nheap)));

                    tvStorageUsage.setText(getString(R.string.title_advanced_storage_usage,
                            Helper.humanReadableByteCount(data.total - data.available),
                            Helper.humanReadableByteCount(data.total),
                            Helper.humanReadableByteCount(data.used)));
                    tvCacheUsage.setText(getString(R.string.title_advanced_cache_usage,
                            Helper.humanReadableByteCount(data.cache_used),
                            Helper.humanReadableByteCount(data.cache_quota)));

                    getView().postDelayed(new Runnable() {
                        @Override
                        public void run() {
                            updateUsage();
                        }
                    }, 2500);
                }

                @Override
                protected void onException(Bundle args, Throwable ex) {
                    Log.e(ex);
                }
            }.execute(this, args, "usage");
        } catch (Throwable ex) {
            Log.e(ex);
        }
    }

    private void setLastCleanup(long time) {
        if (getContext() == null)
            return;

        java.text.DateFormat DTF = Helper.getDateTimeInstance(getContext());
        tvLastCleanup.setText(
                getString(R.string.title_advanced_last_cleanup,
                        time < 0 ? "-" : DTF.format(time)));
    }

    private void setContactInfo() {
        int[] stats = ContactInfo.getStats();
        tvContactInfo.setText(getString(R.string.title_advanced_contact_info, stats[0], stats[1]));
    }

    private void setSuffixes() {
        new SimpleTask<Integer>() {
            @Override
            protected void onPreExecute(Bundle args) {
                tvSuffixes.setText(getString(R.string.title_advanced_suffixes, -1));
            }

            @Override
            protected Integer onExecute(Context context, Bundle args) {
                return UriHelper.getSuffixCount(context);
            }

            @Override
            protected void onExecuted(Bundle args, Integer count) {
                tvSuffixes.setText(getString(R.string.title_advanced_suffixes, count));
            }

            @Override
            protected void onException(Bundle args, Throwable ex) {
                Log.w(ex);
                tvSuffixes.setText(new ThrowableWrapper(ex).toSafeString());
            }
        }.execute(this, new Bundle(), "suffixes");
    }

    private void setPermissionInfo() {
        new SimpleTask<Spanned>() {
            @Override
            protected void onPreExecute(Bundle args) {
                tvPermissions.setText(null);
            }

            @Override
            protected Spanned onExecute(Context context, Bundle args) throws Throwable {
                return new SpannableStringBuilderEx();
/*
                int start = 0;
                int dp24 = Helper.dp2pixels(getContext(), 24);
                SpannableStringBuilder ssb = new SpannableStringBuilderEx();
                PackageManager pm = getContext().getPackageManager();
                PackageInfo pi = pm.getPackageInfo(BuildConfig.APPLICATION_ID, PackageManager.GET_PERMISSIONS);
                for (int i = 0; i < pi.requestedPermissions.length; i++) {
                    boolean granted = ((pi.requestedPermissionsFlags[i] & PackageInfo.REQUESTED_PERMISSION_GRANTED) != 0);

                    PermissionInfo info;
                    try {
                        info = pm.getPermissionInfo(pi.requestedPermissions[i], PackageManager.GET_META_DATA);
                    } catch (Throwable ex) {
                        info = new PermissionInfo();
                        info.name = pi.requestedPermissions[i];
                        if (!(ex instanceof PackageManager.NameNotFoundException))
                            info.group = ex.toString();
                    }

                    ssb.append(info.name).append('\n'); // TODO CASA permission info
                    if (granted)
                        ssb.setSpan(new StyleSpan(Typeface.BOLD), start, ssb.length(), 0);
                    start = ssb.length();

                    if (info.group != null) {
                        ssb.append(info.group).append('\n'); // TODO CASA permission info
                        ssb.setSpan(new IndentSpan(dp24), start, ssb.length(), 0);
                        start = ssb.length();
                    }

                    CharSequence description = info.loadDescription(pm);
                    if (description != null) {
                        ssb.append(description).append('\n');
                        ssb.setSpan(new IndentSpan(dp24), start, ssb.length(), 0);
                        ssb.setSpan(new RelativeSizeSpan(HtmlHelper.FONT_SMALL), start, ssb.length(), 0);
                        start = ssb.length();
                    }

                    if (info.protectionLevel != 0) {
                        if (Build.VERSION.SDK_INT >= Build.VERSION_CODES.P)
                            switch (info.getProtection()) {
                                case PermissionInfo.PROTECTION_DANGEROUS:
                                    ssb.append("dangerous ");
                                    break;
                                case PermissionInfo.PROTECTION_NORMAL:
                                    ssb.append("normal ");
                                    break;
                                case PermissionInfo.PROTECTION_SIGNATURE:
                                    ssb.append("signature ");
                                    break;
                                case PermissionInfo.PROTECTION_SIGNATURE_OR_SYSTEM:
                                    ssb.append("signatureOrSystem ");
                                    break;
                            }

                        ssb.append(Integer.toHexString(info.protectionLevel)); // TODO CASA permission info

                        if (info.flags != 0)
                            ssb.append(' ').append(Integer.toHexString(info.flags));

                        ssb.append('\n');
                        ssb.setSpan(new IndentSpan(dp24), start, ssb.length(), 0);
                        start = ssb.length();
                    }

                    ssb.append('\n');
                }

                return ssb;
 */
            }

            @Override
            protected void onExecuted(Bundle args, Spanned permissions) {
                tvPermissions.setText(permissions);
            }

            @Override
            protected void onException(Bundle args, Throwable ex) {
                Log.w(ex);
                tvPermissions.setText(new ThrowableWrapper(ex).toSafeString());
            }
        }.execute(this, new Bundle(), "permissions");
    }

    private void onExportClassifier(Context context) {
        Intent intent = new Intent(Intent.ACTION_CREATE_DOCUMENT);
        intent.addCategory(Intent.CATEGORY_OPENABLE);
        intent.addFlags(Intent.FLAG_GRANT_WRITE_URI_PERMISSION);
        intent.setType("*/*");
        intent.putExtra(Intent.EXTRA_TITLE, "classifier.json");
        Helper.openAdvanced(context, intent);
        startActivityForResult(intent, REQUEST_CLASSIFIER);
    }

    private void onHandleExportClassifier(Intent intent) {
        Bundle args = new Bundle();
        args.putParcelable("uri", intent.getData());

        new SimpleTask<Void>() {
            @Override
            protected Void onExecute(Context context, Bundle args) throws Throwable {
                Uri uri = args.getParcelable("uri");

                ContentResolver resolver = context.getContentResolver();
                File file = MessageClassifier.getFile(context, false);
                try (OutputStream os = resolver.openOutputStream(uri)) {
                    try (InputStream is = new FileInputStream(file)) {
                        Helper.copy(is, os);
                    }
                }

                return null;
            }

            @Override
            protected void onExecuted(Bundle args, Void data) {
                ToastEx.makeText(getContext(), R.string.title_setup_exported, Toast.LENGTH_LONG).show();
            }

            @Override
            protected void onException(Bundle args, Throwable ex) {
                Log.unexpectedError(getParentFragmentManager(), ex);
            }
        }.execute(this, args, "classifier");
    }

    private static class StorageData {
        private long hused;
        private long hmax;
        private long nheap;
        private long available;
        private long total;
        private long used;
        private long cache_used;
        private long cache_quota;
    }
}<|MERGE_RESOLUTION|>--- conflicted
+++ resolved
@@ -1097,10 +1097,7 @@
                 prefs.edit().putBoolean("work_manager", isChecked).apply();
             }
         });
-<<<<<<< HEAD
         swHwAccel.setOnCheckedChangeListener(new CompoundButton.OnCheckedChangeListener() { @Override public void onCheckedChanged(CompoundButton buttonView, boolean isChecked) {prefs.edit().putBoolean("hw_accel", isChecked).commit();}});
-=======
-
         swTaskDescription.setOnCheckedChangeListener(new CompoundButton.OnCheckedChangeListener() {
             @Override
             public void onCheckedChanged(CompoundButton v, boolean isChecked) {
@@ -1108,7 +1105,6 @@
             }
         });
 
->>>>>>> c8083ca5
         swExternalStorage.setEnabled(Helper.getExternalFilesDir(getContext()) != null);
         swExternalStorage.setOnCheckedChangeListener(new CompoundButton.OnCheckedChangeListener() {
             @Override
